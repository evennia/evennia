--- conflicted
+++ resolved
@@ -19,12 +19,7 @@
     strategy:
       fail-fast: false
       matrix:
-<<<<<<< HEAD
-        python-version: ["3.10", "3.11"]
-=======
         python-version: ["3.10", "3.11", "3.12"]
-        TESTING_DB: ["sqlite3", "postgresql", "mysql"]
->>>>>>> 3b84ec1b
         include:
           - python-version: "3.10"
             coverage-test: true
@@ -101,7 +96,7 @@
       max-parallel: 1
       fail-fast: false
       matrix:
-        python-version: [ "3.10", "3.11" ]
+        python-version: [ "3.10", "3.11", "3.12"]
 
     services:
       # Label used to access the service container
