"""
This module implements the main Evennia server process, the core of
the game engine.

This module should be started with the 'twistd' executable since it
sets up all the networking features.  (this is done automatically
by game/evennia.py).

"""
from __future__ import print_function
from builtins import object

import time
import sys
import os

from twisted.application import internet, service
from twisted.internet import protocol, reactor
from twisted.internet.task import LoopingCall
from twisted.web import server
import django
django.setup()
from django.conf import settings

import evennia
evennia._init()

from evennia.utils.utils import get_evennia_version, mod_import, make_iter
from evennia.server.portal.portalsessionhandler import PORTAL_SESSIONS
from evennia.server.webserver import EvenniaReverseProxyResource

PORTAL_SERVICES_PLUGIN_MODULES = [mod_import(module) for module in make_iter(settings.PORTAL_SERVICES_PLUGIN_MODULES)]
LOCKDOWN_MODE = settings.LOCKDOWN_MODE

if os.name == 'nt':
    # For Windows we need to handle pid files manually.
    PORTAL_PIDFILE = os.path.join(settings.GAME_DIR, "server", 'portal.pid')

#------------------------------------------------------------
# Evennia Portal settings
#------------------------------------------------------------

VERSION = get_evennia_version()

SERVERNAME = settings.SERVERNAME

PORTAL_RESTART = os.path.join(settings.GAME_DIR, "server", 'portal.restart')

TELNET_PORTS = settings.TELNET_PORTS
SSL_PORTS = settings.SSL_PORTS
SSH_PORTS = settings.SSH_PORTS
WEBSERVER_PORTS = settings.WEBSERVER_PORTS
WEBSOCKET_CLIENT_PORT = settings.WEBSOCKET_CLIENT_PORT

TELNET_INTERFACES = ['127.0.0.1'] if LOCKDOWN_MODE else settings.TELNET_INTERFACES
SSL_INTERFACES = ['127.0.0.1'] if LOCKDOWN_MODE else settings.SSL_INTERFACES
SSH_INTERFACES = ['127.0.0.1'] if LOCKDOWN_MODE else settings.SSH_INTERFACES
WEBSERVER_INTERFACES = ['127.0.0.1'] if LOCKDOWN_MODE else settings.WEBSERVER_INTERFACES
WEBSOCKET_CLIENT_INTERFACE = '127.0.0.1' if LOCKDOWN_MODE else settings.WEBSOCKET_CLIENT_INTERFACE
WEBSOCKET_CLIENT_URL = settings.WEBSOCKET_CLIENT_URL

TELNET_ENABLED = settings.TELNET_ENABLED and TELNET_PORTS and TELNET_INTERFACES
SSL_ENABLED = settings.SSL_ENABLED and SSL_PORTS and SSL_INTERFACES
SSH_ENABLED = settings.SSH_ENABLED and SSH_PORTS and SSH_INTERFACES
WEBSERVER_ENABLED = settings.WEBSERVER_ENABLED and WEBSERVER_PORTS and WEBSERVER_INTERFACES
WEBCLIENT_ENABLED = settings.WEBCLIENT_ENABLED
WEBSOCKET_CLIENT_ENABLED = settings.WEBSOCKET_CLIENT_ENABLED and WEBSOCKET_CLIENT_PORT and WEBSOCKET_CLIENT_INTERFACE

AMP_HOST = settings.AMP_HOST
AMP_PORT = settings.AMP_PORT
AMP_INTERFACE = settings.AMP_INTERFACE
AMP_ENABLED = AMP_HOST and AMP_PORT and AMP_INTERFACE


# Maintenance function - this is called repeatedly by the portal.

_IDLE_TIMEOUT = settings.IDLE_TIMEOUT
def _portal_maintenance():
    """
    The maintenance function handles repeated checks and updates that
    the server needs to do. It is called every minute.

    """
    # check for idle sessions
    now = time.time()

    reason = "Idle timeout exceeded, disconnecting."
    for session in [sess for sess in PORTAL_SESSIONS.values()
                    if (now - sess.cmd_last) > _IDLE_TIMEOUT]:
<<<<<<< HEAD
        session.data_out(text=reason)
=======
        session.data_out(text=[[reason], {}])
>>>>>>> 3c00d29a
        PORTAL_SESSIONS.disconnect(session)

if _IDLE_TIMEOUT > 0:
    # only start the maintenance task if we care about idling.
    _maintenance_task = LoopingCall(_portal_maintenance)
    _maintenance_task.start(60) # called every minute


#------------------------------------------------------------
# Portal Service object
#------------------------------------------------------------
class Portal(object):

    """
    The main Portal server handler. This object sets up the database
    and tracks and interlinks all the twisted network services that
    make up Portal.

    """

    def __init__(self, application):
        """
        Setup the server.

        Args:
            application (Application): An instantiated Twisted application

        """
        sys.path.append('.')

        # create a store of services
        self.services = service.IServiceCollection(application)
        self.amp_protocol = None  # set by amp factory
        self.sessions = PORTAL_SESSIONS
        self.sessions.portal = self

        # set a callback if the server is killed abruptly,
        # by Ctrl-C, reboot etc.
        reactor.addSystemEventTrigger('before', 'shutdown', self.shutdown, _reactor_stopping=True)

        self.game_running = False

    def set_restart_mode(self, mode=None):
        """
        This manages the flag file that tells the runner if the server
        should be restarted or is shutting down.

        Args:
            mode (bool or None): Valid modes are True/False and None.
                If mode is None, no change will be done to the flag file.

        """
        if mode is None:
            return
        with open(PORTAL_RESTART, 'w') as f:
            print("writing mode=%(mode)s to %(portal_restart)s" % {'mode': mode, 'portal_restart': PORTAL_RESTART})
            f.write(str(mode))

    def shutdown(self, restart=None, _reactor_stopping=False):
        """
        Shuts down the server from inside it.

        Args:
            restart (bool or None, optional): True/False sets the
                flags so the server will be restarted or not. If None, the
                current flag setting (set at initialization or previous
                runs) is used.
            _reactor_stopping (bool, optional): This is set if server
                is already in the process of shutting down; in this case
                we don't need to stop it again.

        Note that restarting (regardless of the setting) will not work
        if the Portal is currently running in daemon mode. In that
        case it always needs to be restarted manually.

        """
        if _reactor_stopping and hasattr(self, "shutdown_complete"):
            # we get here due to us calling reactor.stop below. No need
            # to do the shutdown procedure again.
            return
        for session in self.sessions.itervalues():
            session.disconnect()
        self.set_restart_mode(restart)
        if os.name == 'nt' and os.path.exists(PORTAL_PIDFILE):
            # for Windows we need to remove pid files manually
            os.remove(PORTAL_PIDFILE)
        if not _reactor_stopping:
            # shutting down the reactor will trigger another signal. We set
            # a flag to avoid loops.
            self.shutdown_complete = True
            reactor.callLater(0, reactor.stop)

#------------------------------------------------------------
#
# Start the Portal proxy server and add all active services
#
#------------------------------------------------------------

# twistd requires us to define the variable 'application' so it knows
# what to execute from.
application = service.Application('Portal')

# The main Portal server program. This sets up the database
# and is where we store all the other services.
PORTAL = Portal(application)

print('-' * 50)
print(' %(servername)s Portal (%(version)s) started.' % {'servername': SERVERNAME, 'version': VERSION})
if LOCKDOWN_MODE:
    print('  LOCKDOWN_MODE active: Only local connections.')

if AMP_ENABLED:

    # The AMP protocol handles the communication between
    # the portal and the mud server. Only reason to ever deactivate
    # it would be during testing and debugging.

    from evennia.server import amp

    print('  amp (to Server): %s' % AMP_PORT)

    factory = amp.AmpClientFactory(PORTAL)
    amp_client = internet.TCPClient(AMP_HOST, AMP_PORT, factory)
    amp_client.setName('evennia_amp')
    PORTAL.services.addService(amp_client)


# We group all the various services under the same twisted app.
# These will gradually be started as they are initialized below.

if TELNET_ENABLED:

    # Start telnet game connections

    from evennia.server.portal import telnet

    for interface in TELNET_INTERFACES:
        ifacestr = ""
        if interface not in ('0.0.0.0', '::') or len(TELNET_INTERFACES) > 1:
            ifacestr = "-%s" % interface
        for port in TELNET_PORTS:
            pstring = "%s:%s" % (ifacestr, port)
            factory = protocol.ServerFactory()
            factory.protocol = telnet.TelnetProtocol
            factory.sessionhandler = PORTAL_SESSIONS
            telnet_service = internet.TCPServer(port, factory, interface=interface)
            telnet_service.setName('EvenniaTelnet%s' % pstring)
            PORTAL.services.addService(telnet_service)

            print('  telnet%s: %s' % (ifacestr, port))


if SSL_ENABLED:

    # Start SSL game connection (requires PyOpenSSL).

    from evennia.server.portal import ssl

    for interface in SSL_INTERFACES:
        ifacestr = ""
        if interface not in ('0.0.0.0', '::') or len(SSL_INTERFACES) > 1:
            ifacestr = "-%s" % interface
        for port in SSL_PORTS:
            pstring = "%s:%s" % (ifacestr, port)
            factory = protocol.ServerFactory()
            factory.sessionhandler = PORTAL_SESSIONS
            factory.protocol = ssl.SSLProtocol
            ssl_service = internet.SSLServer(port,
                                             factory,
                                             ssl.getSSLContext(),
                                             interface=interface)
            ssl_service.setName('EvenniaSSL%s' % pstring)
            PORTAL.services.addService(ssl_service)

            print("  ssl%s: %s" % (ifacestr, port))


if SSH_ENABLED:

    # Start SSH game connections. Will create a keypair in
    # evennia/game if necessary.

    from evennia.server.portal import ssh

    for interface in SSH_INTERFACES:
        ifacestr = ""
        if interface not in ('0.0.0.0', '::') or len(SSH_INTERFACES) > 1:
            ifacestr = "-%s" % interface
        for port in SSH_PORTS:
            pstring = "%s:%s" % (ifacestr, port)
            factory = ssh.makeFactory({'protocolFactory': ssh.SshProtocol,
                                       'protocolArgs': (),
                                       'sessions': PORTAL_SESSIONS})
            ssh_service = internet.TCPServer(port, factory, interface=interface)
            ssh_service.setName('EvenniaSSH%s' % pstring)
            PORTAL.services.addService(ssh_service)

            print("  ssh%s: %s" % (ifacestr, port))


if WEBSERVER_ENABLED:

    # Start a reverse proxy to relay data to the Server-side webserver

    websocket_started = False
    for interface in WEBSERVER_INTERFACES:
        ifacestr = ""
        if interface not in ('0.0.0.0', '::') or len(WEBSERVER_INTERFACES) > 1:
            ifacestr = "-%s" % interface
        for proxyport, serverport in WEBSERVER_PORTS:
            pstring = "%s:%s<->%s" % (ifacestr, proxyport, serverport)
            web_root = EvenniaReverseProxyResource('127.0.0.1', serverport, '')
            webclientstr = ""
            if WEBCLIENT_ENABLED:
                # create ajax client processes at /webclientdata
                from evennia.server.portal import webclient_ajax

                webclient = webclient_ajax.WebClient()
                webclient.sessionhandler = PORTAL_SESSIONS
                web_root.putChild("webclientdata", webclient)
                webclientstr = "\n   + webclient (ajax only)"

                if WEBSOCKET_CLIENT_ENABLED and not websocket_started:
                    # start websocket client port for the webclient
                    # we only support one websocket client
                    from evennia.server.portal import webclient
                    from evennia.utils.txws import WebSocketFactory

                    interface = WEBSOCKET_CLIENT_INTERFACE
                    port = WEBSOCKET_CLIENT_PORT
                    ifacestr = ""
                    if interface not in ('0.0.0.0', '::'):
                        ifacestr = "-%s" % interface
                    pstring = "%s:%s" % (ifacestr, port)
                    factory = protocol.ServerFactory()
                    factory.protocol = webclient.WebSocketClient
                    factory.sessionhandler = PORTAL_SESSIONS
                    websocket_service = internet.TCPServer(port, WebSocketFactory(factory), interface=interface)
                    websocket_service.setName('EvenniaWebSocket%s' % pstring)
                    PORTAL.services.addService(websocket_service)
                    websocket_started = True
                    webclientstr = "\n   + webclient%s" % pstring

            web_root = server.Site(web_root, logPath=settings.HTTP_LOG_FILE)
            proxy_service = internet.TCPServer(proxyport,
                                               web_root,
                                               interface=interface)
            proxy_service.setName('EvenniaWebProxy%s' % pstring)
            PORTAL.services.addService(proxy_service)
            print("  webproxy%s:%s (<-> %s)%s" % (ifacestr, proxyport, serverport, webclientstr))


for plugin_module in PORTAL_SERVICES_PLUGIN_MODULES:
    # external plugin services to start
    plugin_module.start_plugin_services(PORTAL)

print('-' * 50)  # end of terminal output

if os.name == 'nt':
    # Windows only: Set PID file manually
    with open(PORTAL_PIDFILE, 'w') as f:
        f.write(str(os.getpid()))<|MERGE_RESOLUTION|>--- conflicted
+++ resolved
@@ -87,11 +87,7 @@
     reason = "Idle timeout exceeded, disconnecting."
     for session in [sess for sess in PORTAL_SESSIONS.values()
                     if (now - sess.cmd_last) > _IDLE_TIMEOUT]:
-<<<<<<< HEAD
-        session.data_out(text=reason)
-=======
         session.data_out(text=[[reason], {}])
->>>>>>> 3c00d29a
         PORTAL_SESSIONS.disconnect(session)
 
 if _IDLE_TIMEOUT > 0:
