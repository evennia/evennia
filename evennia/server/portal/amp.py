--- conflicted
+++ resolved
@@ -362,13 +362,8 @@
 
         """
         e.trap(Exception)
-<<<<<<< HEAD
         _LOGGER.log_err("AMP Error for {info}: {trcbck} {err}".format(
             info=info, trcbck=e.getTraceback(), err=e.getErrorMessage()))
-=======
-        _get_logger().log_err("AMP Error for %(info)s: %(e)s" % {'info': info,
-                                                                 'e': e.getErrorMessage()})
->>>>>>> af2c396b
 
     def data_in(self, packed_data):
         """
