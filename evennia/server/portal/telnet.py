"""
This module implements the telnet protocol.

This depends on a generic session module that implements
the actual login procedure of the game, tracks
sessions etc.

"""

import re
from twisted.internet.task import LoopingCall
from twisted.conch.telnet import Telnet, StatefulTelnetProtocol, IAC, LINEMODE, GA, WILL, WONT, ECHO
from django.conf import settings
from evennia.server.session import Session
from evennia.server.portal import ttype, mssp, telnet_oob, naws
from evennia.server.portal.mccp import Mccp, mccp_compress, MCCP
from evennia.server.portal.mxp import Mxp, mxp_parse
from evennia.utils import ansi, logger
from evennia.utils.utils import to_str

IAC = chr(255)
NOP = chr(241)

_RE_N = re.compile(r"\{n$")
_RE_LEND = re.compile(r"\n$|\r$", re.MULTILINE)
_RE_SCREENREADER_REGEX = re.compile(r"%s" % settings.SCREENREADER_REGEX_STRIP, re.DOTALL + re.MULTILINE)

class TelnetProtocol(Telnet, StatefulTelnetProtocol, Session):
    """
    Each player connecting over telnet (ie using most traditional mud
    clients) gets a telnet protocol instance assigned to them.  All
    communication between game and player goes through here.
    """
    def __init__(self, *args, **kwargs):
        self.protocol_name = "telnet"
        super(TelnetProtocol, self).__init__(*args, **kwargs)

    def connectionMade(self):
        """
        This is called when the connection is first established.

        """
        # initialize the session
        self.iaw_mode = False
        self.no_lb_mode = False
        client_address = self.transport.client
        client_address = client_address[0] if client_address else None
        # this number is counted down for every handshake that completes.
        # when it reaches 0 the portal/server syncs their data
        self.handshakes = 7 # naws, ttype, mccp, mssp, msdp, gmcp, mxp
        self.init_session(self.protocol_name, client_address, self.factory.sessionhandler)

        # negotiate client size
        self.naws = naws.Naws(self)
        # negotiate ttype (client info)
        # Obs: mudlet ttype does not seem to work if we start mccp before ttype. /Griatch
        self.ttype = ttype.Ttype(self)
        # negotiate mccp (data compression) - turn this off for wireshark analysis
        self.mccp = Mccp(self)
        # negotiate mssp (crawler communication)
        self.mssp = mssp.Mssp(self)
        # oob communication (MSDP, GMCP) - two handshake calls!
        self.oob = telnet_oob.TelnetOOB(self)
        # mxp support
        self.mxp = Mxp(self)
        # keepalive watches for dead links
        self.transport.setTcpKeepAlive(1)
        # add this new connection to sessionhandler so
        # the Server becomes aware of it.
        self.sessionhandler.connect(self)

        # timeout the handshakes in case the client doesn't reply at all
        from evennia.utils.utils import delay
        delay(2, callback=self.handshake_done, retval=True)

        # set up a keep-alive
        self.keep_alive = LoopingCall(self._write, IAC + NOP)
        self.keep_alive.start(30, now=False)

    def handshake_done(self, force=False):
        """
        This is called by all telnet extensions once they are finished.
        When all have reported, a sync with the server is performed.
        The system will force-call this sync after a small time to handle
        clients that don't reply to handshakes at all.
        """
        if self.handshakes > 0:
            if force:
                self.sessionhandler.sync(self)
                return
            self.handshakes -= 1
            if self.handshakes <= 0:
                # do the sync
                self.sessionhandler.sync(self)

    def enableRemote(self, option):
        """
        This sets up the remote-activated options we allow for this protocol.

        Args:
            option (char): The telnet option to enable.

        Returns:
            enable (bool): If this option should be enabled.

        """
        return (option == LINEMODE or
                option == ttype.TTYPE or
                option == naws.NAWS or
                option == MCCP or
                option == mssp.MSSP)

    def enableLocal(self, option):
        """
        Call to allow the activation of options for this protocol

        Args:
            option (char): The telnet option to enable locally.

        Returns:
            enable (bool): If this option should be enabled.

        """
        return (option == MCCP or option==ECHO)

    def disableLocal(self, option):
        """
        Disable a given option locally.

        Args:
            option (char): The telnet option to disable locally.

        """
        if option == ECHO:
            return True
        if option == MCCP:
            self.mccp.no_mccp(option)
            return True
        else:
            return super(TelnetProtocol, self).disableLocal(option)

    def connectionLost(self, reason):
        """
        this is executed when the connection is lost for whatever
        reason. it can also be called directly, from the disconnect
        method

        Args:
            reason (str): Motivation for losing connection.

        """
        self.sessionhandler.disconnect(self)
        self.transport.loseConnection()

    def dataReceived(self, data):
        """
        Handle incoming data over the wire.

        This method will split the incoming data depending on if it
        starts with IAC (a telnet command) or not. All other data will
        be handled in line mode. Some clients also sends an erroneous
        line break after IAC, which we must watch out for.

        Args:
            data (str): Incoming data.

        Notes:
            OOB protocols (MSDP etc) already intercept subnegotiations on
            their own, never entering this method. They will relay their
            parsed data directly to self.data_in.

        """
        if data and data[0] == IAC or self.iaw_mode:
            try:
                super(TelnetProtocol, self).dataReceived(data)
                if len(data) == 1:
                    self.iaw_mode = True
                else:
                    self.iaw_mode = False
                return
            except Exception as err1:
                conv = ""
                try:
                    for b in data:
                        conv += " " + repr(ord(b))
                except Exception as err2:
                    conv = str(err2) + ":", str(data)
                out = "Telnet Error (%s): %s (%s)" % (err1, data, conv)
                logger.log_trace(out)
                return

        if self.no_lb_mode and _RE_LEND.match(data):
            # we are in no_lb_mode and we get a single line break
            # - this line break should have come with the previous
            # command - it was already added so we drop it here
            self.no_lb_mode = False
            return
        elif not _RE_LEND.search(data):
            # no line break at the end of the command, note this.
            data = data.rstrip("\r\n") + "\n"
            self.no_lb_mode = True

        # if we get to this point the command should end with a linebreak.
        # We make sure to add it, to fix some clients messing this up.
        StatefulTelnetProtocol.dataReceived(self, data)

    def _write(self, data):
        "hook overloading the one used in plain telnet"
        data = data.replace('\n', '\r\n').replace('\r\r\n', '\r\n')
        #data = data.replace('\n', '\r\n')
        super(TelnetProtocol, self)._write(mccp_compress(self, data))

    def sendLine(self, line):
        """
        Hook overloading the one used by linereceiver.

        Args:
            line (str): Line to send.

        """
        #escape IAC in line mode, and correctly add \r\n
        line += self.delimiter
        line = line.replace(IAC, IAC + IAC).replace('\n', '\r\n')
        return self.transport.write(mccp_compress(self, line))

    def lineReceived(self, string):
        """
        Telnet method called when data is coming in over the telnet
        connection. We pass it on to the game engine directly.

        Args:
            string (str): Incoming data.

        """
        self.data_in(text=string)

    # Session hooks

    def disconnect(self, reason=None):
        """
        generic hook for the engine to call in order to
        disconnect this protocol.

        Args:
            reason (str): Reason for disconnecting.

        """
        self.data_out(connection_close=((reason or "",), {}))
        self.connectionLost(reason)

    def data_in(self, **kwargs):
        """
        Data User -> Evennia

        Kwargs:
            kwargs (any): Options from the protocol.

        """
        #from evennia.server.profiling.timetrace import timetrace
        #text = timetrace(text, "telnet.data_in")

        self.sessionhandler.data_in(self, **kwargs)

    def data_out(self, **kwargs):
        """
        Data Evennia -> User

        Kwargs:
            kwargs (any): Options to the protocol
        """
        self.sessionhandler.data_out(self, **kwargs)

    # send_* methods

    def send_text(self, *args, **kwargs):
        """
        Send text data. This is an in-band telnet operation.

        Args:
            text (str): The first argument is always the text string to send. No other arguments
                are considered.
        Kwargs:
            options (dict): Send-option flags
                   - mxp: Enforce MXP link support.
                   - ansi: Enforce no ANSI colors.
                   - xterm256: Enforce xterm256 colors, regardless of TTYPE.
                   - noxterm256: Enforce no xterm256 color support, regardless of TTYPE.
                   - nomarkup: Strip all ANSI markup. This is the same as noxterm256,noansi
                   - raw: Pass string through without any ansi processing
                        (i.e. include Evennia ansi markers but do not
                        convert them into ansi tokens)
                   - echo: Turn on/off line echo on the client. Turn
                        off line echo for client, for example for password.
                        Note that it must be actively turned back on again!

        """
        #print "telnet.send_text", args,kwargs
        text = args[0] if args else ""
        if text is None:
            return
        text = to_str(text, force_string=True)

        # handle arguments
        options = kwargs.get("options", {})
        flags = self.protocol_flags
        xterm256 = options.get("xterm256", flags.get('XTERM256', False) if flags["TTYPE"] else True)
        useansi = options.get("ansi", flags.get('ANSI', False) if flags["TTYPE"] else True)
        raw = options.get("raw", False)
        nomarkup = options.get("nomarkup", not (xterm256 or useansi))
        echo = options.get("echo", None)
        mxp = options.get("mxp", flags.get("MXP", False))
        screenreader =  options.get("screenreader", flags.get("SCREENREADER", False))

        if screenreader:
            # screenreader mode cleans up output
            text = ansi.parse_ansi(text, strip_ansi=True, xterm256=False, mxp=False)
            text = _RE_SCREENREADER_REGEX.sub("", text)

        if options.get("send_prompt"):
            # send a prompt instead.
            if not raw:
                # processing
                prompt = ansi.parse_ansi(_RE_N.sub("", text) + "{n", strip_ansi=nomarkup, xterm256=xterm256)
                if mxp:
                    prompt = mxp_parse(prompt)
            prompt = prompt.replace(IAC, IAC + IAC).replace('\n', '\r\n')
            prompt += IAC + GA
            self.transport.write(mccp_compress(self, prompt))
        else:
            if echo is not None:
<<<<<<< HEAD
                # turn on/off echo
                if echo:
                    self.transport.write(mccp_compress(self, IAC+WILL+ECHO))
                else:
                    self.transport.write(mccp_compress(self, IAC+WONT+ECHO))
=======
                # turn on/off echo. Note that this is a bit turned around since we use
                # echo as if we are "turning off the client's echo" when telnet really
                # handles it the other way around.
                if echo:
                    # by telling the client that WE WON'T echo, the client knows
                    # that IT should echo. This is the expected behavior from
                    # our perspective.
                    self.transport.write(mccp_compress(self, IAC+WONT+ECHO))
                else:
                    # by telling the client that WE WILL echo, the client can
                    # safely turn OFF its OWN echo.
                    self.transport.write(mccp_compress(self, IAC+WILL+ECHO))
>>>>>>> 3c00d29a
            if raw:
                # no processing
                self.sendLine(text)
                return
            else:
                # we need to make sure to kill the color at the end in order
                # to match the webclient output.
                linetosend = ansi.parse_ansi(_RE_N.sub("", text) + "{n", strip_ansi=nomarkup, xterm256=xterm256, mxp=mxp)
                if mxp:
                    linetosend = mxp_parse(linetosend)
                self.sendLine(linetosend)

    def send_prompt(self, *args, **kwargs):
        """
        Send a prompt - a text without a line end. See send_text for argument options.

        """
        kwargs["options"].update({"send_prompt": True})
        self.send_text(*args, **kwargs)


    def send_default(self, cmdname, *args, **kwargs):
        """
        Send other oob data
        """
        if not cmdname == "options":
            self.oob.data_out(cmdname, *args, **kwargs)<|MERGE_RESOLUTION|>--- conflicted
+++ resolved
@@ -328,13 +328,6 @@
             self.transport.write(mccp_compress(self, prompt))
         else:
             if echo is not None:
-<<<<<<< HEAD
-                # turn on/off echo
-                if echo:
-                    self.transport.write(mccp_compress(self, IAC+WILL+ECHO))
-                else:
-                    self.transport.write(mccp_compress(self, IAC+WONT+ECHO))
-=======
                 # turn on/off echo. Note that this is a bit turned around since we use
                 # echo as if we are "turning off the client's echo" when telnet really
                 # handles it the other way around.
@@ -347,7 +340,6 @@
                     # by telling the client that WE WILL echo, the client can
                     # safely turn OFF its OWN echo.
                     self.transport.write(mccp_compress(self, IAC+WILL+ECHO))
->>>>>>> 3c00d29a
             if raw:
                 # no processing
                 self.sendLine(text)
