"""
This module implements the telnet protocol.

This depends on a generic session module that implements
the actual login procedure of the game, tracks
sessions etc.

"""

import re
from twisted.internet.task import LoopingCall
from twisted.conch.telnet import Telnet, StatefulTelnetProtocol
from twisted.conch.telnet import IAC, NOP, LINEMODE, GA, WILL, WONT, ECHO, NULL
from django.conf import settings
from evennia.server.session import Session
from evennia.server.portal import ttype, mssp, telnet_oob, naws, suppress_ga
from evennia.server.portal.mccp import Mccp, mccp_compress, MCCP
from evennia.server.portal.mxp import Mxp, mxp_parse
from evennia.utils import ansi
from evennia.utils.utils import to_str

_RE_N = re.compile(r"\|n$")
_RE_LEND = re.compile(r"\n$|\r$|\r\n$|\r\x00$|", re.MULTILINE)
_RE_LINEBREAK = re.compile(r"\n\r|\r\n|\n|\r", re.DOTALL + re.MULTILINE)
_RE_SCREENREADER_REGEX = re.compile(r"%s" % settings.SCREENREADER_REGEX_STRIP, re.DOTALL + re.MULTILINE)
_IDLE_COMMAND = settings.IDLE_COMMAND + "\n"

class TelnetProtocol(Telnet, StatefulTelnetProtocol, Session):
    """
    Each player connecting over telnet (ie using most traditional mud
    clients) gets a telnet protocol instance assigned to them.  All
    communication between game and player goes through here.
    """

    def __init__(self, *args, **kwargs):
        self.protocol_name = "telnet"
        super(TelnetProtocol, self).__init__(*args, **kwargs)

    def connectionMade(self):
        """
        This is called when the connection is first established.

        """
        # initialize the session
        self.line_buffer = ""
        client_address = self.transport.client
        client_address = client_address[0] if client_address else None
        # this number is counted down for every handshake that completes.
        # when it reaches 0 the portal/server syncs their data
        self.handshakes = 8  # suppress-go-ahead, naws, ttype, mccp, mssp, msdp, gmcp, mxp
        self.init_session(self.protocol_name, client_address, self.factory.sessionhandler)
<<<<<<< HEAD
        # add this new connection to sessionhandler so
        # the Server becomes aware of it.
        self.sessionhandler.connect(self)
=======
        # change encoding to ENCODINGS[0] which reflects Telnet default encoding
        self.protocol_flags["ENCODING"] = settings.ENCODINGS[0] if settings.ENCODINGS else 'utf-8'
>>>>>>> c18c0fc4

        # suppress go-ahead
        self.sga = suppress_ga.SuppressGA(self)
        # negotiate client size
        self.naws = naws.Naws(self)
        # negotiate ttype (client info)
        # Obs: mudlet ttype does not seem to work if we start mccp before ttype. /Griatch
        self.ttype = ttype.Ttype(self)
        # negotiate mccp (data compression) - turn this off for wireshark analysis
        self.mccp = Mccp(self)
        # negotiate mssp (crawler communication)
        self.mssp = mssp.Mssp(self)
        # oob communication (MSDP, GMCP) - two handshake calls!
        self.oob = telnet_oob.TelnetOOB(self)
        # mxp support
        self.mxp = Mxp(self)

        from evennia.utils.utils import delay
        # timeout the handshakes in case the client doesn't reply at all
        delay(2, callback=self.handshake_done, timeout=True)

        # TCP/IP keepalive watches for dead links
        self.transport.setTcpKeepAlive(1)
        # The TCP/IP keepalive is not enough for some networks;
        # we have to complement it with a NOP keep-alive.
        self.protocol_flags["NOPKEEPALIVE"] = True
        self.nop_keep_alive = None
        self.toggle_nop_keepalive()

    def _send_nop_keepalive(self):
        """Send NOP keepalive unless flag is set"""
        if self.protocol_flags.get("NOPKEEPALIVE"):
            self._write(IAC + NOP)

    def toggle_nop_keepalive(self):
        """
        Allow to toggle the NOP keepalive for those sad clients that
        can't even handle a NOP instruction. This is turned off by the
        protocol_flag NOPKEEPALIVE (settable e.g. by the default
        `@option` command).
        """
        if self.nop_keep_alive and self.nop_keep_alive.running:
            self.nop_keep_alive.stop()
        else:
            self.nop_keep_alive = LoopingCall(self._send_nop_keepalive)
            self.nop_keep_alive.start(30, now=False)

    def handshake_done(self, timeout=False):
        """
        This is called by all telnet extensions once they are finished.
        When all have reported, a sync with the server is performed.
        The system will force-call this sync after a small time to handle
        clients that don't reply to handshakes at all.
        """
        if timeout:
            if self.handshakes > 0:
                self.handshakes = 0
                self.sessionhandler.sync(self)
        else:
            self.handshakes -= 1
            if self.handshakes <= 0:
                # do the sync
                self.sessionhandler.sync(self)

    def at_login(self):
        """
        Called when this session gets authenticated by the server.
        """
        pass

    def enableRemote(self, option):
        """
        This sets up the remote-activated options we allow for this protocol.

        Args:
            option (char): The telnet option to enable.

        Returns:
            enable (bool): If this option should be enabled.

        """
        return (option == LINEMODE or
                option == ttype.TTYPE or
                option == naws.NAWS or
                option == MCCP or
                option == mssp.MSSP or
                option == suppress_ga.SUPPRESS_GA)

    def enableLocal(self, option):
        """
        Call to allow the activation of options for this protocol

        Args:
            option (char): The telnet option to enable locally.

        Returns:
            enable (bool): If this option should be enabled.

        """
        return (option == MCCP or
                option == ECHO or
                option == suppress_ga.SUPPRESS_GA)

    def disableLocal(self, option):
        """
        Disable a given option locally.

        Args:
            option (char): The telnet option to disable locally.

        """
        if option == ECHO:
            return True
        if option == MCCP:
            self.mccp.no_mccp(option)
            return True
        else:
            return super(TelnetProtocol, self).disableLocal(option)

    def connectionLost(self, reason):
        """
        this is executed when the connection is lost for whatever
        reason. it can also be called directly, from the disconnect
        method

        Args:
            reason (str): Motivation for losing connection.

        """
        self.sessionhandler.disconnect(self)
        self.transport.loseConnection()

    def applicationDataReceived(self, data):
        """
        Telnet method called when non-telnet-command data is coming in
        over the telnet connection. We pass it on to the game engine
        directly.

        Args:
            data (str): Incoming data.

        """
        if not data:
            data = [data]
        elif data.strip() == NULL:
            # this is an ancient type of keepalive used by some
            # legacy clients. There should never be a reason to send a
            # lone NULL character so this seems to be a safe thing to
            # support for backwards compatibility. It also stops the
            # NULL from continuously popping up as an unknown command.
            data = [_IDLE_COMMAND]
        else:
            data = _RE_LINEBREAK.split(data)
            if self.line_buffer and len(data) > 1:
                # buffer exists, it is terminated by the first line feed
                data[0] = self.line_buffer + data[0]
                self.line_buffer = ""
            # if the last data split is empty, it means all splits have
            # line breaks, if not, it is unterminated and must be
            # buffered.
            self.line_buffer += data.pop()
        # send all data chunks
        for dat in data:
            self.data_in(text=dat + "\n")

    def _write(self, data):
        """hook overloading the one used in plain telnet"""
        data = data.replace('\n', '\r\n').replace('\r\r\n', '\r\n')
        super(TelnetProtocol, self)._write(mccp_compress(self, data))

    def sendLine(self, line):
        """
        Hook overloading the one used by linereceiver.

        Args:
            line (str): Line to send.

        """
        # escape IAC in line mode, and correctly add \r\n
        line += self.delimiter
        line = line.replace(IAC, IAC + IAC).replace('\n', '\r\n')
        if not self.protocol_flags.get("NOGOAHEAD", True):
            line += IAC + GA
        return self.transport.write(mccp_compress(self, line))

    # Session hooks

    def disconnect(self, reason=""):
        """
        generic hook for the engine to call in order to
        disconnect this protocol.

        Args:
            reason (str, optional): Reason for disconnecting.

        """
        self.data_out(text=((reason,), {}))
        self.connectionLost(reason)

    def data_in(self, **kwargs):
        """
        Data User -> Evennia

        Kwargs:
            kwargs (any): Options from the protocol.

        """
        # from evennia.server.profiling.timetrace import timetrace  # DEBUG
        # text = timetrace(text, "telnet.data_in")  # DEBUG

        self.sessionhandler.data_in(self, **kwargs)

    def data_out(self, **kwargs):
        """
        Data Evennia -> User

        Kwargs:
            kwargs (any): Options to the protocol
        """
        self.sessionhandler.data_out(self, **kwargs)

    # send_* methods

    def send_text(self, *args, **kwargs):
        """
        Send text data. This is an in-band telnet operation.

        Args:
            text (str): The first argument is always the text string to send. No other arguments
                are considered.
        Kwargs:
            options (dict): Send-option flags
                   - mxp: Enforce MXP link support.
                   - ansi: Enforce no ANSI colors.
                   - xterm256: Enforce xterm256 colors, regardless of TTYPE.
                   - noxterm256: Enforce no xterm256 color support, regardless of TTYPE.
                   - nocolor: Strip all Color, regardless of ansi/xterm256 setting.
                   - raw: Pass string through without any ansi processing
                        (i.e. include Evennia ansi markers but do not
                        convert them into ansi tokens)
                   - echo: Turn on/off line echo on the client. Turn
                        off line echo for client, for example for password.
                        Note that it must be actively turned back on again!

        """
        text = args[0] if args else ""
        if text is None:
            return
        text = to_str(text, force_string=True)

        # handle arguments
        options = kwargs.get("options", {})
        flags = self.protocol_flags
        xterm256 = options.get("xterm256", flags.get('XTERM256', False) if flags.get("TTYPE", False) else True)
        useansi = options.get("ansi", flags.get('ANSI', False) if flags.get("TTYPE", False) else True)
        raw = options.get("raw", flags.get("RAW", False))
        nocolor = options.get("nocolor", flags.get("NOCOLOR") or not (xterm256 or useansi))
        echo = options.get("echo", None)
        mxp = options.get("mxp", flags.get("MXP", False))
        screenreader = options.get("screenreader", flags.get("SCREENREADER", False))

        if screenreader:
            # screenreader mode cleans up output
            text = ansi.parse_ansi(text, strip_ansi=True, xterm256=False, mxp=False)
            text = _RE_SCREENREADER_REGEX.sub("", text)

        if options.get("send_prompt"):
            # send a prompt instead.
            prompt = text
            if not raw:
                # processing
                prompt = ansi.parse_ansi(_RE_N.sub("", prompt) + ("||n" if prompt.endswith("|") else "|n"),
                                         strip_ansi=nocolor, xterm256=xterm256)
                if mxp:
                    prompt = mxp_parse(prompt)
            prompt = prompt.replace(IAC, IAC + IAC).replace('\n', '\r\n')
            prompt += IAC + GA
            self.transport.write(mccp_compress(self, prompt))
        else:
            if echo is not None:
                # turn on/off echo. Note that this is a bit turned around since we use
                # echo as if we are "turning off the client's echo" when telnet really
                # handles it the other way around.
                if echo:
                    # by telling the client that WE WON'T echo, the client knows
                    # that IT should echo. This is the expected behavior from
                    # our perspective.
                    self.transport.write(mccp_compress(self, IAC + WONT + ECHO))
                else:
                    # by telling the client that WE WILL echo, the client can
                    # safely turn OFF its OWN echo.
                    self.transport.write(mccp_compress(self, IAC + WILL + ECHO))
            if raw:
                # no processing
                self.sendLine(text)
                return
            else:
                # we need to make sure to kill the color at the end in order
                # to match the webclient output.
                linetosend = ansi.parse_ansi(_RE_N.sub("", text) + ("||n" if text.endswith("|") else "|n"),
                                             strip_ansi=nocolor, xterm256=xterm256, mxp=mxp)
                if mxp:
                    linetosend = mxp_parse(linetosend)
                self.sendLine(linetosend)

    def send_prompt(self, *args, **kwargs):
        """
        Send a prompt - a text without a line end. See send_text for argument options.

        """
        kwargs["options"].update({"send_prompt": True})
        self.send_text(*args, **kwargs)

    def send_default(self, cmdname, *args, **kwargs):
        """
        Send other oob data
        """
        if not cmdname == "options":
            self.oob.data_out(cmdname, *args, **kwargs)<|MERGE_RESOLUTION|>--- conflicted
+++ resolved
@@ -25,6 +25,7 @@
 _RE_SCREENREADER_REGEX = re.compile(r"%s" % settings.SCREENREADER_REGEX_STRIP, re.DOTALL + re.MULTILINE)
 _IDLE_COMMAND = settings.IDLE_COMMAND + "\n"
 
+
 class TelnetProtocol(Telnet, StatefulTelnetProtocol, Session):
     """
     Each player connecting over telnet (ie using most traditional mud
@@ -49,14 +50,12 @@
         # when it reaches 0 the portal/server syncs their data
         self.handshakes = 8  # suppress-go-ahead, naws, ttype, mccp, mssp, msdp, gmcp, mxp
         self.init_session(self.protocol_name, client_address, self.factory.sessionhandler)
-<<<<<<< HEAD
+
+        self.protocol_flags["ENCODING"] = settings.ENCODINGS[0] if settings.ENCODINGS else 'utf-8'
         # add this new connection to sessionhandler so
         # the Server becomes aware of it.
         self.sessionhandler.connect(self)
-=======
         # change encoding to ENCODINGS[0] which reflects Telnet default encoding
-        self.protocol_flags["ENCODING"] = settings.ENCODINGS[0] if settings.ENCODINGS else 'utf-8'
->>>>>>> c18c0fc4
 
         # suppress go-ahead
         self.sga = suppress_ga.SuppressGA(self)
