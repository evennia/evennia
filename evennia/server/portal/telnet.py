--- conflicted
+++ resolved
@@ -58,13 +58,9 @@
         # this number is counted down for every handshake that completes.
         # when it reaches 0 the portal/server syncs their data
         self.handshakes = 8  # suppress-go-ahead, naws, ttype, mccp, mssp, msdp, gmcp, mxp
-<<<<<<< HEAD
-        self.init_session(self.protocol_name, client_address, self.factory.sessionhandler)
-
+
+        self.init_session(self.protocol_key, client_address, self.factory.sessionhandler)
         self.protocol_flags["ENCODING"] = settings.ENCODINGS[0] if settings.ENCODINGS else 'utf-8'
-=======
-        self.init_session(self.protocol_key, client_address, self.factory.sessionhandler)
->>>>>>> e31b2a1e
         # add this new connection to sessionhandler so
         # the Server becomes aware of it.
         self.sessionhandler.connect(self)
