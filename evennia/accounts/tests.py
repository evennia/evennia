--- conflicted
+++ resolved
@@ -83,8 +83,7 @@
     @patch("evennia.accounts.accounts.ChannelDB.objects.get_channel")
     def test_create(self, get_channel):
         get_channel.connect = MagicMock(return_value=True)
-        with override_settings(GUEST_HOME=self.room1.dbref):
-            account, errors = DefaultGuest.create()
+        account, errors = DefaultGuest.create()
         self.assertTrue(account, "Guest account should have been created.")
         self.assertFalse(errors)
 
@@ -216,53 +215,15 @@
     "Check DefaultAccount class"
 
     def setUp(self):
-        from evennia.server.sessionhandler import SESSION_HANDLER
-        from evennia.server.serversession import ServerSession
-
-        self.s1 = ServerSession()
-        self.s1.sessionhandler = SESSION_HANDLER
+        self.s1 = MagicMock()
+        self.s1.puppet = None
         self.s1.sessid = 0
-        SESSION_HANDLER[self.s1.sessid] = self.s1
-
-        self.s2 = ServerSession()
-        self.s2.sessionhandler = SESSION_HANDLER
-        self.s2.sessid = 1
-        SESSION_HANDLER[self.s2.sessid] = self.s2
-
-        self.a1 = create.create_account(
-            f"TestAccount{randint(100000, 999999)}",
-            email="test@test.com",
-            password="testpassword",
-            typeclass=DefaultAccount,
-        )
-
-        self.a2 = create.create_account(
-            f"TestAccount{randint(100000, 999999)}",
-            email="test2@test.com",
-            password="testpassword",
-            typeclass=DefaultAccount,
-        )
-
-        self.o0 = create.create_object(key='TestRoom1', typeclass='evennia.objects.objects.DefaultRoom', nohome=True)
-        self.o1 = create.create_object(key="TestCharacter1", typeclass='evennia.objects.objects.DefaultCharacter',
-                                       home=self.o0, location=self.o0)
-        self.o2 = create.create_object(key="TestCharacter2", typeclass='evennia.objects.objects.DefaultCharacter',
-                                       home=self.o0, location=self.o0)
-
-    def tearDown(self):
-        self.o2.delete()
-        self.o1.delete()
-        self.o0.delete()
-        self.a2.delete()
-        self.a1.delete()
-        self.s2.sessionhandler.disconnect(self.s2, sync_portal=False)
-        self.s1.sessionhandler.disconnect(self.s1, sync_portal=False)
 
     def test_puppet_object_no_object(self):
         "Check puppet_object method called with no object param"
 
         try:
-            self.a1.puppet_object(self.s1, None)
+            DefaultAccount().puppet_object(self.s1, None)
             self.fail("Expected error: 'Object not found'")
         except RuntimeError as re:
             self.assertEqual("Object not found", str(re))
@@ -271,7 +232,7 @@
         "Check puppet_object method called with no session param"
 
         try:
-            self.a1.puppet_object(None, Mock())
+            DefaultAccount().puppet_object(None, Mock())
             self.fail("Expected error: 'Session not found'")
         except RuntimeError as re:
             self.assertEqual("Session not found", str(re))
@@ -279,10 +240,6 @@
     def test_puppet_object_already_puppeting(self):
         "Check puppet_object method called, already puppeting this"
 
-<<<<<<< HEAD
-
-        self.s1.link('account', self.a1)
-=======
         from evennia.server.sessionhandler import SESSION_HANDLER
 
         account = create.create_account(
@@ -296,17 +253,15 @@
         account.sessions.add(self.s1)
 
         self.s1.logged_in = True
->>>>>>> f4ca94e6
         self.s1.data_out = Mock(return_value=None)
 
-        self.o1.at_post_puppet = Mock()
-
-        self.s1.puppet = self.o1
-        self.a1.puppet_object(self.s1, self.o1)
+        obj = Mock()
+        self.s1.puppet = obj
+        account.puppet_object(self.s1, obj)
         self.s1.data_out.assert_called_with(
             options=None, text="You are already puppeting this object."
         )
-        self.assertIsNone(self.o1.at_post_puppet.call_args)
+        self.assertIsNone(obj.at_post_puppet.call_args)
 
     def test_puppet_object_no_permission(self):
         "Check puppet_object method called, no permission"
@@ -368,11 +323,8 @@
     def test_puppet_object_already_puppeted(self):
         "Check puppet_object method called, already puppeted"
 
-<<<<<<< HEAD
-=======
         from evennia.server.sessionhandler import SESSION_HANDLER
 
->>>>>>> f4ca94e6
         account = create.create_account(
             f"TestAccount{randint(0, 999999)}",
             email="test@test.com",
@@ -380,15 +332,13 @@
             typeclass=DefaultAccount,
         )
         self.account = account
-<<<<<<< HEAD
-=======
         self.s1.uid = account.uid
         account.sessions.add(self.s1)
         SESSION_HANDLER[self.s1.uid] = self.s1
->>>>>>> f4ca94e6
-
+
+        self.s1.puppet = None
+        self.s1.logged_in = True
         self.s1.data_out = Mock(return_value=None)
-        self.s1.link('account', account)
 
         obj = Mock()
         obj.access = Mock(return_value=True)
