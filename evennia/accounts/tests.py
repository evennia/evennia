<<<<<<< HEAD
# -*- coding: utf-8 -*-

from mock import Mock
=======
from mock import Mock, MagicMock
>>>>>>> fca63ece
from random import randint
from unittest import TestCase

from django.test import override_settings
from evennia.accounts.accounts import AccountSessionHandler
from evennia.accounts.accounts import DefaultAccount
from evennia.server.session import Session
from evennia.utils import create

from django.conf import settings


class TestAccountSessionHandler(TestCase):
    "Check AccountSessionHandler class"

    def setUp(self):
        self.account = create.create_account(
            "TestAccount%s" % randint(0, 999999), email="test@test.com",
            password="testpassword", typeclass=DefaultAccount)
        self.handler = AccountSessionHandler(self.account)

    def tearDown(self):
        if hasattr(self, 'account'):
            self.account.delete()

    def test_get(self):
        "Check get method"
        self.assertEqual(self.handler.get(), [])
        self.assertEqual(self.handler.get(100), [])

        import evennia.server.sessionhandler

        s1 = MagicMock()
        s1.logged_in = True
        s1.uid = self.account.uid
        evennia.server.sessionhandler.SESSIONS[s1.uid] = s1

        s2 = MagicMock()
        s2.logged_in = True
        s2.uid = self.account.uid + 1
        evennia.server.sessionhandler.SESSIONS[s2.uid] = s2

        s3 = MagicMock()
        s3.logged_in = False
        s3.uid = self.account.uid + 2
        evennia.server.sessionhandler.SESSIONS[s3.uid] = s3

        self.assertEqual([s.uid for s in self.handler.get()], [s1.uid])
        self.assertEqual([s.uid for s in [self.handler.get(self.account.uid)]], [s1.uid])
        self.assertEqual([s.uid for s in self.handler.get(self.account.uid + 1)], [])

    def test_all(self):
        "Check all method"
        self.assertEqual(self.handler.get(), self.handler.all())

    def test_count(self):
        "Check count method"
        self.assertEqual(self.handler.count(), len(self.handler.get()))


class TestDefaultAccount(TestCase):
    "Check DefaultAccount class"

    def setUp(self):
        self.s1 = MagicMock()
        self.s1.puppet = None
        self.s1.sessid = 0
<<<<<<< HEAD
        
        self.password = "testpassword"
        self.account = create.create_account("TestAccount%s" % randint(100000, 999999), email="test@test.com", password=self.password, typeclass=DefaultAccount)
        
    def test_authentication(self):
        "Confirm Account authentication method is authenticating/denying users."
        # Valid credentials
        obj, errors = DefaultAccount.authenticate(self.account.name, self.password)
        self.assertTrue(obj, 'Account did not authenticate given valid credentials.')
        
        # Invalid credentials
        obj, errors = DefaultAccount.authenticate(self.account.name, 'xyzzy')
        self.assertFalse(obj, 'Account authenticated using invalid credentials.')
        
    def test_create(self):
        "Confirm Account creation is working as expected."
        # Create a normal account
        account, errors = DefaultAccount.create(username='ziggy', password='stardust11')
        self.assertTrue(account, 'New account should have been created.')
        
        # Try creating a duplicate account
        account, errors = DefaultAccount.create(username='Ziggy', password='starman11')
        self.assertFalse(account, 'Duplicate account name should not have been allowed.')
        
        # Guest account should not be permitted
        account, errors = DefaultAccount.authenticate_guest()
        self.assertFalse(account, 'Guest account was created despite being disabled.')
        
        settings.GUEST_ENABLED = True
        settings.GUEST_LIST = ['bruce_wayne']
        
        # Create a guest account
        account, errors = DefaultAccount.authenticate_guest()
        self.assertTrue(account, 'Guest account should have been created.')
        
        # Create a second guest account
        account, errors = DefaultAccount.authenticate_guest()
        self.assertFalse(account, 'Two guest accounts were created despite a single entry on the guest list!')
        
        settings.GUEST_ENABLED = False
        
    def test_throttle(self):
        "Confirm throttle activates on too many failures."
        for x in xrange(20):
            obj, errors = DefaultAccount.authenticate(self.account.name, 'xyzzy', ip='12.24.36.48')
            self.assertFalse(obj, 'Authentication was provided a bogus password; this should NOT have returned an account!')
        
        self.assertTrue('too many login failures' in errors[-1].lower(), 'Failed logins should have been throttled.')
        
    def test_username_validation(self):
        "Check username validators deny relevant usernames"
        # Should not accept Unicode by default, lest users pick names like this
        result, error = DefaultAccount.validate_username('¯\_(ツ)_/¯')
        self.assertFalse(result, "Validator allowed kanji in username.")
        
        # Should not allow duplicate username
        result, error = DefaultAccount.validate_username(self.account.name)
        self.assertFalse(result, "Duplicate username should not have passed validation.")
        
        # Should not allow username too short
        result, error = DefaultAccount.validate_username('xx')
        self.assertFalse(result, "2-character username passed validation.")
=======
        self.s1.data_outj

    def tearDown(self):
        if hasattr(self, "account"):
            self.account.delete()
>>>>>>> fca63ece

    def test_password_validation(self):
        "Check password validators deny bad passwords"

        self.account = create.create_account("TestAccount%s" % randint(100000, 999999),
                email="test@test.com", password="testpassword", typeclass=DefaultAccount)
        for bad in ('', '123', 'password', 'TestAccount', '#', 'xyzzy'):
            self.assertFalse(self.account.validate_password(bad, account=self.account)[0])

        "Check validators allow sufficiently complex passwords"
        for better in ('Mxyzptlk', "j0hn, i'M 0n1y d4nc1nG"):
            self.assertTrue(self.account.validate_password(better, account=self.account)[0])

    def test_password_change(self):
        "Check password setting and validation is working as expected"
        self.account = create.create_account("TestAccount%s" % randint(0, 9),
                email="test@test.com", password="testpassword", typeclass=DefaultAccount)

        from django.core.exceptions import ValidationError
        # Try setting some bad passwords
        for bad in ('', '#', 'TestAccount', 'password'):
            self.assertRaises(ValidationError, self.account.set_password, bad)

        # Try setting a better password (test for False; returns None on success)
        self.assertFalse(self.account.set_password('Mxyzptlk'))

    def test_puppet_object_no_object(self):
        "Check puppet_object method called with no object param"

        try:
            DefaultAccount().puppet_object(self.s1, None)
            self.fail("Expected error: 'Object not found'")
        except RuntimeError as re:
            self.assertEqual("Object not found", str(re))

    def test_puppet_object_no_session(self):
        "Check puppet_object method called with no session param"

        try:
            DefaultAccount().puppet_object(None, Mock())
            self.fail("Expected error: 'Session not found'")
        except RuntimeError as re:
            self.assertEqual("Session not found", str(re))

    def test_puppet_object_already_puppeting(self):
        "Check puppet_object method called, already puppeting this"

        import evennia.server.sessionhandler

        account = create.create_account(
            "TestAccount%s" % randint(0, 999999), email="test@test.com",
            password="testpassword", typeclass=DefaultAccount)
        self.s1.uid = account.uid
        evennia.server.sessionhandler.SESSIONS[self.s1.uid] = self.s1

        self.s1.logged_in = True
        self.s1.data_out = Mock(return_value=None)

        obj = Mock()
        self.s1.puppet = obj
        account.puppet_object(self.s1, obj)
        self.s1.data_out.assert_called_with(options=None, text="You are already puppeting this object.")
        self.assertIsNone(obj.at_post_puppet.call_args)

    def test_puppet_object_no_permission(self):
        "Check puppet_object method called, no permission"

        import evennia.server.sessionhandler

        account = create.create_account("TestAccount%s" % randint(0, 999999), email="test@test.com", password="testpassword", typeclass=DefaultAccount)
        self.s1.uid = account.uid
        evennia.server.sessionhandler.SESSIONS[self.s1.uid] = self.s1

        self.s1.data_out = MagicMock()
        obj = Mock()
        obj.access = Mock(return_value=False)

        account.puppet_object(self.s1, obj)

        self.assertTrue(self.s1.data_out.call_args[1]['text'].startswith("You don't have permission to puppet"))
        self.assertIsNone(obj.at_post_puppet.call_args)

    @override_settings(MULTISESSION_MODE=0)
    def test_puppet_object_joining_other_session(self):
        "Check puppet_object method called, joining other session"

        import evennia.server.sessionhandler

        account = create.create_account("TestAccount%s" % randint(0, 999999), email="test@test.com", password="testpassword", typeclass=DefaultAccount)
        self.s1.uid = account.uid
        evennia.server.sessionhandler.SESSIONS[self.s1.uid] = self.s1

        self.s1.puppet = None
        self.s1.logged_in = True
        self.s1.data_out = MagicMock()

        obj = Mock()
        obj.access = Mock(return_value=True)
        obj.account = account
        obj.sessions.all = MagicMock(return_value=[self.s1])

        account.puppet_object(self.s1, obj)
        # works because django.conf.settings.MULTISESSION_MODE is not in (1, 3)
        self.assertTrue(self.s1.data_out.call_args[1]['text'].endswith("from another of your sessions.|n"))
        self.assertTrue(obj.at_post_puppet.call_args[1] == {})

    def test_puppet_object_already_puppeted(self):
        "Check puppet_object method called, already puppeted"

        import evennia.server.sessionhandler

        account = create.create_account("TestAccount%s" % randint(0, 999999), email="test@test.com", password="testpassword", typeclass=DefaultAccount)
        self.account = account
        self.s1.uid = account.uid
        evennia.server.sessionhandler.SESSIONS[self.s1.uid] = self.s1

        self.s1.puppet = None
        self.s1.logged_in = True
        self.s1.data_out = Mock(return_value=None)

        obj = Mock()
        obj.access = Mock(return_value=True)
        obj.account = Mock()
        obj.at_post_puppet = Mock()

        account.puppet_object(self.s1, obj)
        self.assertTrue(self.s1.data_out.call_args[1]['text'].endswith("is already puppeted by another Account."))
        self.assertIsNone(obj.at_post_puppet.call_args)<|MERGE_RESOLUTION|>--- conflicted
+++ resolved
@@ -1,10 +1,6 @@
-<<<<<<< HEAD
 # -*- coding: utf-8 -*-
 
-from mock import Mock
-=======
 from mock import Mock, MagicMock
->>>>>>> fca63ece
 from random import randint
 from unittest import TestCase
 
@@ -72,7 +68,6 @@
         self.s1 = MagicMock()
         self.s1.puppet = None
         self.s1.sessid = 0
-<<<<<<< HEAD
         
         self.password = "testpassword"
         self.account = create.create_account("TestAccount%s" % randint(100000, 999999), email="test@test.com", password=self.password, typeclass=DefaultAccount)
@@ -135,13 +130,10 @@
         # Should not allow username too short
         result, error = DefaultAccount.validate_username('xx')
         self.assertFalse(result, "2-character username passed validation.")
-=======
-        self.s1.data_outj
 
     def tearDown(self):
         if hasattr(self, "account"):
             self.account.delete()
->>>>>>> fca63ece
 
     def test_password_validation(self):
         "Check password validators deny bad passwords"
