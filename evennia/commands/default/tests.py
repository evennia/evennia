# -*- coding: utf-8 -*-
"""
 ** OBS - this is not a normal command module! **
 ** You cannot import anything in this module as a command! **

This is part of the Evennia unittest framework, for testing the
stability and integrity of the codebase during updates. This module
test the default command set. It is instantiated by the
evennia/objects/tests.py module, which in turn is run by as part of the
main test suite started with
 > python game/manage.py test.

"""
import datetime
from anything import Anything

from parameterized import parameterized
from django.conf import settings
from twisted.internet import task
from unittest.mock import patch, Mock, MagicMock

from evennia import DefaultRoom, DefaultExit, ObjectDB
from evennia.commands.default.cmdset_character import CharacterCmdSet
from evennia.utils.test_resources import (
    BaseEvenniaTest,
    BaseEvenniaCommandTest,
    EvenniaCommandTest,
)  # noqa
from evennia.commands.default import (
    help as help_module,
    general,
    system,
    admin,
    account,
    building,
    batchprocess,
    comms,
    unloggedin,
    syscommands,
)
from evennia.commands.default.muxcommand import MuxCommand
from evennia.commands.command import Command, InterruptCommand
from evennia.commands import cmdparser
from evennia.commands.cmdset import CmdSet
from evennia.utils import utils, gametime, create
from evennia.server.sessionhandler import SESSIONS
from evennia import search_object
from evennia import DefaultObject, DefaultCharacter
from evennia.prototypes import prototypes as protlib

# ------------------------------------------------------------
# Command testing
# ------------------------------------------------------------


class TestGeneral(BaseEvenniaCommandTest):
    def test_look(self):
        rid = self.room1.id
        self.call(general.CmdLook(), "here", "Room(#{})\nroom_desc".format(rid))

    def test_look_no_location(self):
        self.char1.location = None
        self.call(general.CmdLook(), "", "You have no location to look at!")

    def test_look_nonexisting(self):
        self.call(general.CmdLook(), "yellow sign", "Could not find 'yellow sign'.")

    def test_home(self):
        self.call(general.CmdHome(), "", "You are already home")

    def test_go_home(self):
        self.call(building.CmdTeleport(), "/quiet Room2")
        self.call(general.CmdHome(), "", "There's no place like home")

    def test_no_home(self):
        self.char1.home = None
        self.call(general.CmdHome(), "", "You have no home")

    def test_inventory(self):
        self.call(general.CmdInventory(), "", "You are not carrying anything.")

    def test_pose(self):
        self.call(general.CmdPose(), "looks around", "Char looks around")

    def test_nick(self):
        self.call(
            general.CmdNick(),
            "testalias = testaliasedstring1",
            "Inputline-nick 'testalias' mapped to 'testaliasedstring1'.",
        )
        self.call(
            general.CmdNick(),
            "/account testalias = testaliasedstring2",
            "Account-nick 'testalias' mapped to 'testaliasedstring2'.",
        )
        self.call(
            general.CmdNick(),
            "/object testalias = testaliasedstring3",
            "Object-nick 'testalias' mapped to 'testaliasedstring3'.",
        )
        self.assertEqual("testaliasedstring1", self.char1.nicks.get("testalias"))
        self.assertEqual(
            "testaliasedstring2", self.char1.nicks.get("testalias", category="account")
        )
        self.assertEqual(None, self.char1.account.nicks.get("testalias", category="account"))
        self.assertEqual("testaliasedstring3", self.char1.nicks.get("testalias", category="object"))

    def test_nick_list(self):
        self.call(general.CmdNick(), "/list", "No nicks defined.")
<<<<<<< HEAD
        self.call(general.CmdNick(), "test1 = Hello", 
            "Inputline-nick 'test1' mapped to 'Hello'.")
=======
        self.call(general.CmdNick(), "test1 = Hello", "Inputline-nick 'test1' mapped to 'Hello'.")
>>>>>>> c511b4b6
        self.call(general.CmdNick(), "/list", "Defined Nicks:")

    def test_get_and_drop(self):
        self.call(general.CmdGet(), "Obj", "You pick up Obj.")
        self.call(general.CmdDrop(), "Obj", "You drop Obj.")

    def test_give(self):
        self.call(general.CmdGive(), "Obj to Char2", "You aren't carrying Obj.")
        self.call(general.CmdGive(), "Obj = Char2", "You aren't carrying Obj.")
        self.call(general.CmdGet(), "Obj", "You pick up Obj.")
        self.call(general.CmdGive(), "Obj to Char2", "You give")
        self.call(general.CmdGive(), "Obj = Char", "You give", caller=self.char2)

    def test_mux_command(self):
        class CmdTest(MuxCommand):
            key = "test"
            switch_options = ("test", "testswitch", "testswitch2")

            def func(self):
                self.msg("Switches matched: {}".format(self.switches))

        self.call(
            CmdTest(),
            "/test/testswitch/testswitch2",
            "Switches matched: ['test', 'testswitch', 'testswitch2']",
        )
        self.call(CmdTest(), "/test", "Switches matched: ['test']")
        self.call(CmdTest(), "/test/testswitch", "Switches matched: ['test', 'testswitch']")
        self.call(
            CmdTest(), "/testswitch/testswitch2", "Switches matched: ['testswitch', 'testswitch2']"
        )
        self.call(CmdTest(), "/testswitch", "Switches matched: ['testswitch']")
        self.call(CmdTest(), "/testswitch2", "Switches matched: ['testswitch2']")
        self.call(
            CmdTest(),
            "/t",
            "test: Ambiguous switch supplied: "
            "Did you mean /test or /testswitch or /testswitch2?|Switches matched: []",
        )
        self.call(
            CmdTest(),
            "/tests",
            "test: Ambiguous switch supplied: "
            "Did you mean /testswitch or /testswitch2?|Switches matched: []",
        )

    def test_say(self):
        self.call(general.CmdSay(), "Testing", 'You say, "Testing"')

    def test_whisper(self):
        self.call(
            general.CmdWhisper(),
            "Obj = Testing",
            'You whisper to Obj, "Testing"',
            caller=self.char2,
        )

    def test_access(self):
        self.call(general.CmdAccess(), "", "Permission Hierarchy (climbing):")


class TestHelp(BaseEvenniaCommandTest):

    maxDiff = None

    def setUp(self):
        super().setUp()
        # we need to set up a logger here since lunr takes over the logger otherwise
        import logging

        logging.basicConfig(level=logging.ERROR)

    def tearDown(self):
        super().tearDown()
        import logging

        logging.disable(level=logging.ERROR)

    def test_help(self):
        self.call(help_module.CmdHelp(), "", "Commands", cmdset=CharacterCmdSet())

    def test_set_help(self):
        self.call(
            help_module.CmdSetHelp(),
            "testhelp, General = This is a test",
            "Topic 'testhelp' was successfully created.",
            cmdset=CharacterCmdSet(),
        )
        self.call(help_module.CmdHelp(), "testhelp", "Help for testhelp", cmdset=CharacterCmdSet())

    @parameterized.expand(
        [
            (
                "test",  # main help entry
                "Help for test\n\n"
                "Main help text\n\n"
                "Subtopics:\n"
                "  test/creating extra stuff"
                "  test/something else"
                "  test/more",
            ),
            (
                "test/creating extra stuff",  # subtopic, full match
                "Help for test/creating extra stuff\n\n"
                "Help on creating extra stuff.\n\n"
                "Subtopics:\n"
                "  test/creating extra stuff/subsubtopic\n",
            ),
            (
                "test/creating",  # startswith-match
                "Help for test/creating extra stuff\n\n"
                "Help on creating extra stuff.\n\n"
                "Subtopics:\n"
                "  test/creating extra stuff/subsubtopic\n",
            ),
            (
                "test/extra",  # partial match
                "Help for test/creating extra stuff\n\n"
                "Help on creating extra stuff.\n\n"
                "Subtopics:\n"
                "  test/creating extra stuff/subsubtopic\n",
            ),
            (
                "test/extra/subsubtopic",  # partial subsub-match
                "Help for test/creating extra stuff/subsubtopic\n\n" "A subsubtopic text",
            ),
            (
                "test/creating extra/subsub",  # partial subsub-match
                "Help for test/creating extra stuff/subsubtopic\n\n" "A subsubtopic text",
            ),
            ("test/Something else", "Help for test/something else\n\n" "Something else"),  # case
            (
                "test/More",  # case
                "Help for test/more\n\n"
                "Another text\n\n"
                "Subtopics:\n"
                "  test/more/second-more",
            ),
            (
                "test/More/Second-more",
                "Help for test/more/second-more\n\n"
                "The Second More text.\n\n"
                "Subtopics:\n"
                "  test/more/second-more/more again"
                "  test/more/second-more/third more",
            ),
            (
                "test/More/-more",  # partial match
                "Help for test/more/second-more\n\n"
                "The Second More text.\n\n"
                "Subtopics:\n"
                "  test/more/second-more/more again"
                "  test/more/second-more/third more",
            ),
            (
                "test/more/second/more again",
                "Help for test/more/second-more/more again\n\n" "Even more text.\n",
            ),
            (
                "test/more/second/third",
                "Help for test/more/second-more/third more\n\n" "Third more text\n",
            ),
        ]
    )
    def test_subtopic_fetch(self, helparg, expected):
        """
        Check retrieval of subtopics.

        """

        class TestCmd(Command):
            """
            Main help text

            # SUBTOPICS

                ## creating extra stuff

                Help on creating extra stuff.

                    ### subsubtopic

                    A subsubtopic text

                ## Something else

                Something else

                ## More

                Another text

                    ### Second-More

                    The Second More text.

                            #### More again

                            Even more text.

                            #### Third more

                            Third more text

            """

            key = "test"

        class TestCmdSet(CmdSet):
            def at_cmdset_creation(self):
                self.add(TestCmd())
                self.add(help_module.CmdHelp())

        self.call(help_module.CmdHelp(), helparg, expected, cmdset=TestCmdSet())


class TestSystem(BaseEvenniaCommandTest):
    def test_py(self):
        # we are not testing CmdReload, CmdReset and CmdShutdown, CmdService or CmdTime
        # since the server is not running during these tests.
        self.call(system.CmdPy(), "1+2", ">>> 1+2|3")
        self.call(system.CmdPy(), "/clientraw 1+2", ">>> 1+2|3")

    def test_scripts(self):
        self.call(building.CmdScripts(), "", "dbref ")

    def test_objects(self):
        self.call(building.CmdObjects(), "", "Object subtype totals")

    def test_about(self):
        self.call(system.CmdAbout(), "", None)

    def test_server_load(self):
        self.call(system.CmdServerLoad(), "", "Server CPU and Memory load:")


_TASK_HANDLER = None


def func_test_cmd_tasks():
    return "success"


class TestCmdTasks(BaseEvenniaCommandTest):
    def setUp(self):
        super().setUp()
        # get a reference of TASK_HANDLER
        self.timedelay = 5
        global _TASK_HANDLER
        if _TASK_HANDLER is None:
            from evennia.scripts.taskhandler import TASK_HANDLER as _TASK_HANDLER
        _TASK_HANDLER.clock = task.Clock()
        self.task_handler = _TASK_HANDLER
        self.task_handler.clear()
        self.task = self.task_handler.add(self.timedelay, func_test_cmd_tasks)
        task_args = self.task_handler.tasks.get(self.task.get_id(), False)

    def tearDown(self):
        super().tearDown()
        self.task_handler.clear()

    def test_no_tasks(self):
        self.task_handler.clear()
        self.call(system.CmdTasks(), "", "There are no active tasks.")

    def test_active_task(self):
        cmd_result = self.call(system.CmdTasks(), "")
        for ptrn in (
            "Task ID",
            "Completion",
            "Date",
            "Function",
            "KWARGS",
            "persisten",
            "1",
            r"\d+/\d+/\d+",
            r"\d+\:",
            r"\d+\:\d+",
            r"\:\d+",
            "func_test",
            "{}",
            "False",
        ):
            self.assertRegex(cmd_result, ptrn)

    def test_persistent_task(self):
        self.task_handler.clear()
        self.task_handler.add(self.timedelay, func_test_cmd_tasks, persistent=True)
        cmd_result = self.call(system.CmdTasks(), "")
        self.assertRegex(cmd_result, "True")

    def test_pause_unpause(self):
        # test pause
        args = f"/pause {self.task.get_id()}"
        wanted_msg = "Pause task 1 with completion date"
        cmd_result = self.call(system.CmdTasks(), args, wanted_msg)
        self.assertRegex(cmd_result, " \(func_test_cmd_tasks\) ")
        self.char1.execute_cmd("y")
        self.assertTrue(self.task.paused)
        self.task_handler.clock.advance(self.timedelay + 1)
        # test unpause
        args = f"/unpause {self.task.get_id()}"
        self.assertTrue(self.task.exists())
        wanted_msg = "Unpause task 1 with completion date"
        cmd_result = self.call(system.CmdTasks(), args, wanted_msg)
        self.assertRegex(cmd_result, " \(func_test_cmd_tasks\) ")
        self.char1.execute_cmd("y")
        # verify task continues after unpause
        self.task_handler.clock.advance(1)
        self.assertFalse(self.task.exists())

    def test_do_task(self):
        args = f"/do_task {self.task.get_id()}"
        wanted_msg = "Do_task task 1 with completion date"
        cmd_result = self.call(system.CmdTasks(), args, wanted_msg)
        self.assertRegex(cmd_result, " \(func_test_cmd_tasks\) ")
        self.char1.execute_cmd("y")
        self.assertFalse(self.task.exists())

    def test_remove(self):
        args = f"/remove {self.task.get_id()}"
        wanted_msg = "Remove task 1 with completion date"
        cmd_result = self.call(system.CmdTasks(), args, wanted_msg)
        self.assertRegex(cmd_result, " \(func_test_cmd_tasks\) ")
        self.char1.execute_cmd("y")
        self.assertFalse(self.task.exists())

    def test_call(self):
        args = f"/call {self.task.get_id()}"
        wanted_msg = "Call task 1 with completion date"
        cmd_result = self.call(system.CmdTasks(), args, wanted_msg)
        self.assertRegex(cmd_result, " \(func_test_cmd_tasks\) ")
        self.char1.execute_cmd("y")
        # make certain the task is still active
        self.assertTrue(self.task.active())
        # go past delay time, the task should call do_task and remove itself after calling.
        self.task_handler.clock.advance(self.timedelay + 1)
        self.assertFalse(self.task.exists())

    def test_cancel(self):
        args = f"/cancel {self.task.get_id()}"
        wanted_msg = "Cancel task 1 with completion date"
        cmd_result = self.call(system.CmdTasks(), args, wanted_msg)
        self.assertRegex(cmd_result, " \(func_test_cmd_tasks\) ")
        self.char1.execute_cmd("y")
        self.assertTrue(self.task.exists())
        self.assertFalse(self.task.active())

    def test_func_name_manipulation(self):
        self.task_handler.add(self.timedelay, func_test_cmd_tasks)  # add an extra task
        args = f"/remove func_test_cmd_tasks"
        wanted_msg = (
            "Task action remove completed on task ID 1.|The task function remove returned: True|"
            "Task action remove completed on task ID 2.|The task function remove returned: True"
        )
        self.call(system.CmdTasks(), args, wanted_msg)
        self.assertFalse(self.task_handler.tasks)  # no tasks should exist.

    def test_wrong_func_name(self):
        args = f"/remove intentional_fail"
        wanted_msg = "No tasks deferring function name intentional_fail found."
        self.call(system.CmdTasks(), args, wanted_msg)
        self.assertTrue(self.task.active())

    def test_no_input(self):
        args = f"/cancel {self.task.get_id()}"
        self.call(system.CmdTasks(), args)
        # task should complete since no input was received
        self.task_handler.clock.advance(self.timedelay + 1)
        self.assertFalse(self.task.exists())

    def test_responce_of_yes(self):
        self.call(system.CmdTasks(), f"/cancel {self.task.get_id()}")
        self.char1.msg = Mock()
        self.char1.execute_cmd("y")
        text = ""
        for _, _, kwargs in self.char1.msg.mock_calls:
            text += kwargs.get("text", "")
        self.assertEqual(text, "cancel request completed.The task function cancel returned: True")
        self.assertTrue(self.task.exists())

    def test_task_complete_waiting_input(self):
        """Test for task completing while waiting for input."""
        self.call(system.CmdTasks(), f"/cancel {self.task.get_id()}")
        self.task_handler.clock.advance(self.timedelay + 1)
        self.char1.msg = Mock()
        self.char1.execute_cmd("y")
        text = ""
        for _, _, kwargs in self.char1.msg.mock_calls:
            text += kwargs.get("text", "")
        self.assertEqual(text, "Task completed while waiting for input.")
        self.assertFalse(self.task.exists())

    def test_new_task_waiting_input(self):
        """
        Test task completing than a new task with the same ID being made while waitinf for input.
        """
        self.assertTrue(self.task.get_id(), 1)
        self.call(system.CmdTasks(), f"/cancel {self.task.get_id()}")
        self.task_handler.clock.advance(self.timedelay + 1)
        self.assertFalse(self.task.exists())
        self.task = self.task_handler.add(self.timedelay, func_test_cmd_tasks)
        self.assertTrue(self.task.get_id(), 1)
        self.char1.msg = Mock()
        self.char1.execute_cmd("y")
        text = ""
        for _, _, kwargs in self.char1.msg.mock_calls:
            text += kwargs.get("text", "")
        self.assertEqual(text, "Task completed while waiting for input.")

    def test_misformed_command(self):
        wanted_msg = (
            "Task command misformed.|Proper format tasks[/switch] " "[function name or task id]"
        )
        self.call(system.CmdTasks(), f"/cancel", wanted_msg)


class TestAdmin(BaseEvenniaCommandTest):
    def test_emit(self):
        self.call(admin.CmdEmit(), "Char2 = Test", "Emitted to Char2:\nTest")

    def test_perm(self):
        self.call(
            admin.CmdPerm(),
            "Obj = Builder",
            "Permission 'Builder' given to Obj (the Object/Character).",
        )
        self.call(
            admin.CmdPerm(),
            "Char2 = Builder",
            "Permission 'Builder' given to Char2 (the Object/Character).",
        )

    def test_wall(self):
        self.call(admin.CmdWall(), "Test", "Announcing to all connected sessions ...")

    def test_ban(self):
        self.call(admin.CmdBan(), "Char", "Name-ban 'char' was added. Use unban to reinstate.")

    def test_force(self):
        cid = self.char2.id
        self.call(
            admin.CmdForce(),
            "Char2=say test",
            'Char2(#{}) says, "test"|You have forced Char2 to: say test'.format(cid),
        )


class TestAccount(BaseEvenniaCommandTest):
    def test_ooc_look(self):
        if settings.MULTISESSION_MODE < 2:
            self.call(
                account.CmdOOCLook(), "", "You are out-of-character (OOC).", caller=self.account
            )
        if settings.MULTISESSION_MODE == 2:
            self.call(
                account.CmdOOCLook(),
                "",
                "Account TestAccount (you are OutofCharacter)",
                caller=self.account,
            )

    def test_ooc(self):
        self.call(account.CmdOOC(), "", "You go OOC.", caller=self.account)

    def test_ic(self):
        self.account.db._playable_characters = [self.char1]
        self.account.unpuppet_object(self.session)
        self.call(
            account.CmdIC(), "Char", "You become Char.", caller=self.account, receiver=self.char1
        )

    def test_ic__other_object(self):
        self.account.db._playable_characters = [self.obj1]
        self.account.unpuppet_object(self.session)
        self.call(
            account.CmdIC(), "Obj", "You become Obj.", caller=self.account, receiver=self.obj1
        )

    def test_ic__nonaccess(self):
        self.account.unpuppet_object(self.session)
        self.call(
            account.CmdIC(),
            "Nonexistent",
            "That is not a valid character choice.",
            caller=self.account,
            receiver=self.account,
        )

    def test_password(self):
        self.call(
            account.CmdPassword(),
            "testpassword = testpassword",
            "Password changed.",
            caller=self.account,
        )

    def test_option(self):
        self.call(account.CmdOption(), "", "Client settings", caller=self.account)

    def test_who(self):
        self.call(account.CmdWho(), "", "Accounts:", caller=self.account)

    def test_quit(self):
        self.call(
            account.CmdQuit(), "", "Quitting. Hope to see you again, soon.", caller=self.account
        )

    def test_sessions(self):
        self.call(account.CmdSessions(), "", "Your current session(s):", caller=self.account)

    def test_color_test(self):
        self.call(account.CmdColorTest(), "ansi", "ANSI colors:", caller=self.account)

    def test_char_create(self):
        self.call(
            account.CmdCharCreate(),
            "Test1=Test char",
            "Created new character Test1. Use ic Test1 to enter the game",
            caller=self.account,
        )

    def test_char_delete(self):
        # Chardelete requires user input; this test is mainly to confirm
        # whether permissions are being checked

        # Add char to account playable characters
        self.account.db._playable_characters.append(self.char1)

        # Try deleting as Developer
        self.call(
            account.CmdCharDelete(),
            "Char",
            "This will permanently destroy 'Char'. This cannot be undone. Continue yes/[no]?",
            caller=self.account,
        )

        # Downgrade permissions on account
        self.account.permissions.add("Player")
        self.account.permissions.remove("Developer")

        # Set lock on character object to prevent deletion
        self.char1.locks.add("delete:none()")

        # Try deleting as Player
        self.call(
            account.CmdCharDelete(),
            "Char",
            "You do not have permission to delete this character.",
            caller=self.account,
        )

        # Set lock on character object to allow self-delete
        self.char1.locks.add("delete:pid(%i)" % self.account.id)

        # Try deleting as Player again
        self.call(
            account.CmdCharDelete(),
            "Char",
            "This will permanently destroy 'Char'. This cannot be undone. Continue yes/[no]?",
            caller=self.account,
        )

    def test_quell(self):
        self.call(
            account.CmdQuell(),
            "",
            "Quelling to current puppet's permissions (developer).",
            caller=self.account,
        )


class TestBuilding(BaseEvenniaCommandTest):
    def test_create(self):
        name = settings.BASE_OBJECT_TYPECLASS.rsplit(".", 1)[1]
        self.call(
            building.CmdCreate(),
            "/d TestObj1",  # /d switch is abbreviated form of /drop
            "You create a new %s: TestObj1." % name,
        )
        self.call(building.CmdCreate(), "", "Usage: ")
        self.call(
            building.CmdCreate(),
            "TestObj1;foo;bar",
            "You create a new %s: TestObj1 (aliases: foo, bar)." % name,
        )

    def test_examine(self):
        self.call(building.CmdExamine(), "", "Name/key: Room")
        self.call(building.CmdExamine(), "Obj", "Name/key: Obj")
        self.call(building.CmdExamine(), "Obj", "Name/key: Obj")
        self.call(building.CmdExamine(), "*TestAccount", "Name/key: TestAccount")

        self.char1.db.test = "testval"
        self.call(
            building.CmdExamine(), "self/test", "Attribute Char/test [category=None]:\n\ntestval"
        )
        self.call(building.CmdExamine(), "NotFound", "Could not find 'NotFound'.")
        self.call(building.CmdExamine(), "out", "Name/key: out")

        # escape inlinefuncs
        self.char1.db.test2 = "this is a $random() value."
        self.call(
            building.CmdExamine(),
            "self/test2",
            "Attribute Char/test2 [category=None]:\n\nthis is a \$random() value.",
        )

        self.room1.scripts.add(self.script.__class__)
        self.call(building.CmdExamine(), "")
        self.account.scripts.add(self.script.__class__)
        self.call(building.CmdExamine(), "*TestAccount")

    def test_set_obj_alias(self):
        oid = self.obj1.id
        self.call(building.CmdSetObjAlias(), "Obj =", "Cleared aliases from Obj")
        self.call(
            building.CmdSetObjAlias(),
            "Obj = TestObj1b",
            "Alias(es) for 'Obj(#{})' set to 'testobj1b'.".format(oid),
        )
        self.call(building.CmdSetObjAlias(), "", "Usage: ")
        self.call(building.CmdSetObjAlias(), "NotFound =", "Could not find 'NotFound'.")

        self.call(building.CmdSetObjAlias(), "Obj", "Aliases for Obj(#{}): 'testobj1b'".format(oid))
        self.call(building.CmdSetObjAlias(), "Obj2 =", "Cleared aliases from Obj2")
        self.call(building.CmdSetObjAlias(), "Obj2 =", "No aliases to clear.")

    def test_copy(self):
        self.call(
            building.CmdCopy(),
            "Obj = TestObj2;TestObj2b, TestObj3;TestObj3b",
            "Copied Obj to 'TestObj3' (aliases: ['TestObj3b']",
        )
        self.call(building.CmdCopy(), "", "Usage: ")
        self.call(building.CmdCopy(), "Obj", "Identical copy of Obj, named 'Obj_copy' was created.")
        self.call(building.CmdCopy(), "NotFound = Foo", "Could not find 'NotFound'.")

    def test_attribute_commands(self):
        self.call(building.CmdSetAttribute(), "", "Usage: ")
        self.call(
            building.CmdSetAttribute(),
            'Obj/test1="value1"',
            "Created attribute Obj/test1 [category:None] = value1",
        )
        self.call(
            building.CmdSetAttribute(),
            'Obj2/test2="value2"',
            "Created attribute Obj2/test2 [category:None] = value2",
        )
        self.call(
            building.CmdSetAttribute(),
            "Obj2/test2",
            "Attribute Obj2/test2 [category:None] = value2",
        )
        self.call(
            building.CmdSetAttribute(),
            "Obj2/NotFound",
            "Attribute Obj2/notfound [category:None] does not exist.",
        )

        with patch("evennia.commands.default.building.EvEditor") as mock_ed:
            self.call(building.CmdSetAttribute(), "/edit Obj2/test3")
            mock_ed.assert_called_with(self.char1, Anything, Anything, key="Obj2/test3")

        self.call(
            building.CmdSetAttribute(),
            'Obj2/test3="value3"',
            "Created attribute Obj2/test3 [category:None] = value3",
        )
        self.call(
            building.CmdSetAttribute(),
            "Obj2/test3 = ",
            "Deleted attribute Obj2/test3 [category:None].",
        )
        self.call(
            building.CmdSetAttribute(),
            "Obj2/test4:Foo = 'Bar'",
            "Created attribute Obj2/test4 [category:Foo] = Bar",
        )
        self.call(
            building.CmdCpAttr(),
            "/copy Obj2/test2 = Obj2/test3",
            '@cpattr: Extra switch "/copy" ignored.|\nCopied Obj2.test2 -> Obj2.test3. '
            "(value: 'value2')",
        )
        self.call(building.CmdMvAttr(), "", "Usage: ")
        self.call(building.CmdMvAttr(), "Obj2/test2 = Obj/test3", "Moved Obj2.test2 -> Obj.test3")
        self.call(building.CmdCpAttr(), "", "Usage: ")
        self.call(building.CmdCpAttr(), "Obj/test1 = Obj2/test3", "Copied Obj.test1 -> Obj2.test3")

        self.call(building.CmdWipe(), "", "Usage: ")
        self.call(building.CmdWipe(), "Obj2/test2/test3", "Wiped attributes test2,test3 on Obj2.")
        self.call(building.CmdWipe(), "Obj2", "Wiped all attributes on Obj2.")

    def test_nested_attribute_commands(self):
        # list - adding white space proves real parsing
        self.call(
            building.CmdSetAttribute(),
            "Obj/test1=[1,2]",
            "Created attribute Obj/test1 [category:None] = [1, 2]",
        )
        self.call(
            building.CmdSetAttribute(), "Obj/test1", "Attribute Obj/test1 [category:None] = [1, 2]"
        )
        self.call(
            building.CmdSetAttribute(), "Obj/test1[0]", "Attribute Obj/test1[0] [category:None] = 1"
        )
        self.call(
            building.CmdSetAttribute(), "Obj/test1[1]", "Attribute Obj/test1[1] [category:None] = 2"
        )
        self.call(
            building.CmdSetAttribute(),
            "Obj/test1[0] = 99",
            "Modified attribute Obj/test1 [category:None] = [99, 2]",
        )
        self.call(
            building.CmdSetAttribute(),
            "Obj/test1[0]",
            "Attribute Obj/test1[0] [category:None] = 99",
        )
        # list delete
        self.call(
            building.CmdSetAttribute(),
            "Obj/test1[0] =",
            "Deleted attribute Obj/test1[0] [category:None].",
        )
        self.call(
            building.CmdSetAttribute(), "Obj/test1[0]", "Attribute Obj/test1[0] [category:None] = 2"
        )
        self.call(
            building.CmdSetAttribute(),
            "Obj/test1[1]",
            "Attribute Obj/test1[1] [category:None] does not exist. (Nested lookups attempted)",
        )
        # Delete non-existent
        self.call(
            building.CmdSetAttribute(),
            "Obj/test1[5] =",
            "No attribute Obj/test1[5] [category: None] was found to "
            "delete. (Nested lookups attempted)",
        )
        # Append
        self.call(
            building.CmdSetAttribute(),
            "Obj/test1[+] = 42",
            "Modified attribute Obj/test1 [category:None] = [2, 42]",
        )
        self.call(
            building.CmdSetAttribute(),
            "Obj/test1[+0] = -1",
            "Modified attribute Obj/test1 [category:None] = [-1, 2, 42]",
        )

        # dict - removing white space proves real parsing
        self.call(
            building.CmdSetAttribute(),
            "Obj/test2={ 'one': 1, 'two': 2 }",
            "Created attribute Obj/test2 [category:None] = {'one': 1, 'two': 2}",
        )
        self.call(
            building.CmdSetAttribute(),
            "Obj/test2",
            "Attribute Obj/test2 [category:None] = {'one': 1, 'two': 2}",
        )
        self.call(
            building.CmdSetAttribute(),
            "Obj/test2['one']",
            "Attribute Obj/test2['one'] [category:None] = 1",
        )
        self.call(
            building.CmdSetAttribute(),
            "Obj/test2['one]",
            "Attribute Obj/test2['one] [category:None] = 1",
        )
        self.call(
            building.CmdSetAttribute(),
            "Obj/test2['one']=99",
            "Modified attribute Obj/test2 [category:None] = {'one': 99, 'two': 2}",
        )
        self.call(
            building.CmdSetAttribute(),
            "Obj/test2['one']",
            "Attribute Obj/test2['one'] [category:None] = 99",
        )
        self.call(
            building.CmdSetAttribute(),
            "Obj/test2['two']",
            "Attribute Obj/test2['two'] [category:None] = 2",
        )
        self.call(
            building.CmdSetAttribute(),
            "Obj/test2[+'three']",
            "Attribute Obj/test2[+'three'] [category:None] does not exist. (Nested lookups attempted)",
        )
        self.call(
            building.CmdSetAttribute(),
            "Obj/test2[+'three'] = 3",
            "Modified attribute Obj/test2 [category:None] = {'one': 99, 'two': 2, \"+'three'\": 3}",
        )
        self.call(
            building.CmdSetAttribute(),
            "Obj/test2[+'three'] =",
            "Deleted attribute Obj/test2[+'three'] [category:None].",
        )
        self.call(
            building.CmdSetAttribute(),
            "Obj/test2['three']=3",
            "Modified attribute Obj/test2 [category:None] = {'one': 99, 'two': 2, 'three': 3}",
        )
        # Dict delete
        self.call(
            building.CmdSetAttribute(),
            "Obj/test2['two'] =",
            "Deleted attribute Obj/test2['two'] [category:None].",
        )
        self.call(
            building.CmdSetAttribute(),
            "Obj/test2['two']",
            "Attribute Obj/test2['two'] [category:None] does not exist. (Nested lookups attempted)",
        )
        self.call(
            building.CmdSetAttribute(),
            "Obj/test2",
            "Attribute Obj/test2 [category:None] = {'one': 99, 'three': 3}",
        )
        self.call(
            building.CmdSetAttribute(),
            "Obj/test2[0]",
            "Attribute Obj/test2[0] [category:None] does not exist. (Nested lookups attempted)",
        )
        self.call(
            building.CmdSetAttribute(),
            "Obj/test2['five'] =",
            "No attribute Obj/test2['five'] [category: None] "
            "was found to delete. (Nested lookups attempted)",
        )
        self.call(
            building.CmdSetAttribute(),
            "Obj/test2[+]=42",
            "Modified attribute Obj/test2 [category:None] = {'one': 99, 'three': 3, '+': 42}",
        )
        self.call(
            building.CmdSetAttribute(),
            "Obj/test2[+1]=33",
            "Modified attribute Obj/test2 [category:None] = "
            "{'one': 99, 'three': 3, '+': 42, '+1': 33}",
        )

        # tuple
        self.call(
            building.CmdSetAttribute(),
            "Obj/tup = (1,2)",
            "Created attribute Obj/tup [category:None] = (1, 2)",
        )
        self.call(
            building.CmdSetAttribute(),
            "Obj/tup[1] = 99",
            "'tuple' object does not support item assignment - (1, 2)",
        )
        self.call(
            building.CmdSetAttribute(),
            "Obj/tup[+] = 99",
            "'tuple' object does not support item assignment - (1, 2)",
        )
        self.call(
            building.CmdSetAttribute(),
            "Obj/tup[+1] = 99",
            "'tuple' object does not support item assignment - (1, 2)",
        )
        self.call(
            building.CmdSetAttribute(),
            # Special case for tuple, could have a better message
            "Obj/tup[1] = ",
            "No attribute Obj/tup[1] [category: None] "
            "was found to delete. (Nested lookups attempted)",
        )

        # Deaper nesting
        self.call(
            building.CmdSetAttribute(),
            "Obj/test3=[{'one': 1}]",
            "Created attribute Obj/test3 [category:None] = [{'one': 1}]",
        )
        self.call(
            building.CmdSetAttribute(),
            "Obj/test3[0]['one']",
            "Attribute Obj/test3[0]['one'] [category:None] = 1",
        )
        self.call(
            building.CmdSetAttribute(),
            "Obj/test3[0]",
            "Attribute Obj/test3[0] [category:None] = {'one': 1}",
        )
        self.call(
            building.CmdSetAttribute(),
            "Obj/test3[0]['one'] =",
            "Deleted attribute Obj/test3[0]['one'] [category:None].",
        )
        self.call(
            building.CmdSetAttribute(),
            "Obj/test3[0]",
            "Attribute Obj/test3[0] [category:None] = {}",
        )
        self.call(
            building.CmdSetAttribute(), "Obj/test3", "Attribute Obj/test3 [category:None] = [{}]"
        )

        # Naughty keys
        self.call(
            building.CmdSetAttribute(),
            "Obj/test4[0]='foo'",
            "Created attribute Obj/test4[0] [category:None] = foo",
        )
        self.call(
            building.CmdSetAttribute(),
            "Obj/test4[0]",
            "Attribute Obj/test4[0] [category:None] = foo",
        )
        self.call(
            building.CmdSetAttribute(),
            "Obj/test4=[{'one': 1}]",
            "Created attribute Obj/test4 [category:None] = [{'one': 1}]",
        )
        self.call(
            building.CmdSetAttribute(),
            "Obj/test4[0]['one']",
            "Attribute Obj/test4[0]['one'] [category:None] = 1",
        )
        # Prefer nested items
        self.call(
            building.CmdSetAttribute(),
            "Obj/test4[0]",
            "Attribute Obj/test4[0] [category:None] = {'one': 1}",
        )
        self.call(
            building.CmdSetAttribute(),
            "Obj/test4[0]['one']",
            "Attribute Obj/test4[0]['one'] [category:None] = 1",
        )
        # Restored access
        self.call(building.CmdWipe(), "Obj/test4", "Wiped attributes test4 on Obj.")
        self.call(
            building.CmdSetAttribute(),
            "Obj/test4[0]",
            "Attribute Obj/test4[0] [category:None] = foo",
        )
        self.call(
            building.CmdSetAttribute(),
            "Obj/test4[0]['one']",
            "Attribute Obj/test4[0]['one'] [category:None] does not exist. (Nested lookups attempted)",
        )

    def test_split_nested_attr(self):
        split_nested_attr = building.CmdSetAttribute().split_nested_attr
        test_cases = {
            "test1": [("test1", [])],
            'test2["dict"]': [("test2", ["dict"]), ('test2["dict"]', [])],
            # Quotes not actually required
            "test3[dict]": [("test3", ["dict"]), ("test3[dict]", [])],
            'test4["dict]': [("test4", ["dict"]), ('test4["dict]', [])],
            # duplicate keys don't cause issues
            "test5[0][0]": [("test5", [0, 0]), ("test5[0]", [0]), ("test5[0][0]", [])],
            # String ints preserved
            'test6["0"][0]': [("test6", ["0", 0]), ('test6["0"]', [0]), ('test6["0"][0]', [])],
            # Unmatched []
            "test7[dict": [("test7[dict", [])],
        }

        for attr, result in test_cases.items():
            self.assertEqual(list(split_nested_attr(attr)), result)

    def test_do_nested_lookup(self):
        do_nested_lookup = building.CmdSetAttribute().do_nested_lookup
        not_found = building.CmdSetAttribute.not_found

        def do_test_single(value, key, result):
            self.assertEqual(do_nested_lookup(value, key), result)

        def do_test_multi(value, keys, result):
            self.assertEqual(do_nested_lookup(value, *keys), result)

        do_test_single([], "test1", not_found)
        do_test_single([1], "test2", not_found)
        do_test_single([], 0, not_found)
        do_test_single([], "0", not_found)
        do_test_single([1], 2, not_found)
        do_test_single([1], 0, 1)
        do_test_single([1], "0", not_found)  # str key is str not int
        do_test_single({}, "test3", not_found)
        do_test_single({}, 0, not_found)
        do_test_single({"foo": "bar"}, "foo", "bar")

        do_test_multi({"one": [1, 2, 3]}, ("one", 0), 1)
        do_test_multi([{}, {"two": 2}, 3], (1, "two"), 2)

    def test_name(self):
        self.call(building.CmdName(), "", "Usage: ")
        self.call(building.CmdName(), "Obj2=Obj3", "Object's name changed to 'Obj3'.")
        self.call(
            building.CmdName(),
            "*TestAccount=TestAccountRenamed",
            "Account's name changed to 'TestAccountRenamed'.",
        )
        self.call(building.CmdName(), "*NotFound=TestAccountRenamed", "Could not find '*NotFound'")
        self.call(
            building.CmdName(), "Obj3=Obj4;foo;bar", "Object's name changed to 'Obj4' (foo, bar)."
        )
        self.call(building.CmdName(), "Obj4=", "No names or aliases defined!")

    def test_desc(self):
        oid = self.obj2.id
        self.call(
            building.CmdDesc(), "Obj2=TestDesc", "The description was set on Obj2(#{}).".format(oid)
        )
        self.call(building.CmdDesc(), "", "Usage: ")

        with patch("evennia.commands.default.building.EvEditor") as mock_ed:
            self.call(building.CmdDesc(), "/edit")
            mock_ed.assert_called_with(
                self.char1,
                key="desc",
                loadfunc=building._desc_load,
                quitfunc=building._desc_quit,
                savefunc=building._desc_save,
                persistent=True,
            )

    def test_empty_desc(self):
        """
        empty desc sets desc as ''
        """
        oid = self.obj2.id
        o2d = self.obj2.db.desc
        r1d = self.room1.db.desc
        self.call(building.CmdDesc(), "Obj2=", "The description was set on Obj2(#{}).".format(oid))
        assert self.obj2.db.desc == "" and self.obj2.db.desc != o2d
        assert self.room1.db.desc == r1d

    def test_desc_default_to_room(self):
        """no rhs changes room's desc"""
        rid = self.room1.id
        o2d = self.obj2.db.desc
        r1d = self.room1.db.desc
        self.call(building.CmdDesc(), "Obj2", "The description was set on Room(#{}).".format(rid))
        assert self.obj2.db.desc == o2d
        assert self.room1.db.desc == "Obj2" and self.room1.db.desc != r1d

    def test_destroy(self):
        confirm = building.CmdDestroy.confirm
        building.CmdDestroy.confirm = False
        self.call(building.CmdDestroy(), "", "Usage: ")
        self.call(building.CmdDestroy(), "Obj", "Obj was destroyed.")
        self.call(building.CmdDestroy(), "Obj", "Obj2 was destroyed.")
        self.call(
            building.CmdDestroy(),
            "Obj",
            "Could not find 'Obj'.| (Objects to destroy "
            "must either be local or specified with a unique #dbref.)",
        )
        settings.DEFAULT_HOME = f"#{self.room1.dbid}"
        self.call(
            building.CmdDestroy(), settings.DEFAULT_HOME, "You are trying to delete"
        )  # DEFAULT_HOME should not be deleted
        self.char2.location = self.room2
        charid = self.char2.id
        room1id = self.room1.id
        room2id = self.room2.id
        self.call(
            building.CmdDestroy(),
            self.room2.dbref,
            "Char2(#{}) arrives to Room(#{}) from Room2(#{}).|Room2 was destroyed.".format(
                charid, room1id, room2id
            ),
        )
        building.CmdDestroy.confirm = confirm

    def test_destroy_sequence(self):
        confirm = building.CmdDestroy.confirm
        building.CmdDestroy.confirm = False
        self.call(
            building.CmdDestroy(),
            "{}-{}".format(self.obj1.dbref, self.obj2.dbref),
            "Obj was destroyed.\nObj2 was destroyed.",
        )

    def test_dig(self):
        self.call(building.CmdDig(), "TestRoom1=testroom;tr,back;b", "Created room TestRoom1")
        self.call(building.CmdDig(), "", "Usage: ")

    def test_tunnel(self):
        self.call(building.CmdTunnel(), "n = TestRoom2;test2", "Created room TestRoom2")
        self.call(building.CmdTunnel(), "", "Usage: ")
        self.call(building.CmdTunnel(), "foo = TestRoom2;test2", "tunnel can only understand the")
        self.call(building.CmdTunnel(), "/tel e = TestRoom3;test3", "Created room TestRoom3")
        DefaultRoom.objects.get_family(db_key="TestRoom3")
        exits = DefaultExit.objects.filter_family(db_key__in=("east", "west"))
        self.assertEqual(len(exits), 2)

    def test_tunnel_exit_typeclass(self):
        self.call(
            building.CmdTunnel(),
            "n:evennia.objects.objects.DefaultExit = TestRoom3",
            "Created room TestRoom3",
        )

    def test_exit_commands(self):
        self.call(
            building.CmdOpen(), "TestExit1=Room2", "Created new Exit 'TestExit1' from Room to Room2"
        )
        self.call(building.CmdLink(), "TestExit1=Room", "Link created TestExit1 -> Room (one way).")
        self.call(building.CmdUnLink(), "", "Usage: ")
        self.call(building.CmdLink(), "NotFound", "Could not find 'NotFound'.")
        self.call(building.CmdLink(), "TestExit", "TestExit1 is an exit to Room.")
        self.call(building.CmdLink(), "Obj", "Obj is not an exit. Its home location is Room.")
        self.call(
            building.CmdUnLink(), "TestExit1", "Former exit TestExit1 no longer links anywhere."
        )

        self.char1.location = self.room2
        self.call(
            building.CmdOpen(), "TestExit2=Room", "Created new Exit 'TestExit2' from Room2 to Room."
        )
        self.call(
            building.CmdOpen(),
            "TestExit2=Room",
            "Exit TestExit2 already exists. It already points to the correct place.",
        )

        # ensure it matches locally first
        self.call(
            building.CmdLink(), "TestExit=Room2", "Link created TestExit2 -> Room2 (one way)."
        )
        self.call(
            building.CmdLink(),
            "/twoway TestExit={}".format(self.exit.dbref),
            "Link created TestExit2 (in Room2) <-> out (in Room) (two-way).",
        )
        self.call(
            building.CmdLink(),
            "/twoway TestExit={}".format(self.room1.dbref),
            "To create a two-way link, TestExit2 and Room must both have a location ",
        )
        self.call(
            building.CmdLink(),
            "/twoway {}={}".format(self.exit.dbref, self.exit.dbref),
            "Cannot link an object to itself.",
        )
        self.call(building.CmdLink(), "", "Usage: ")
        # ensure can still match globally when not a local name
        self.call(building.CmdLink(), "TestExit1=Room2", "Note: TestExit1")
        self.call(
            building.CmdLink(), "TestExit1=", "Former exit TestExit1 no longer links anywhere."
        )

    def test_set_home(self):
        self.call(
            building.CmdSetHome(), "Obj = Room2", "Home location of Obj was changed from Room"
        )
        self.call(building.CmdSetHome(), "", "Usage: ")
        self.call(building.CmdSetHome(), "self", "Char's current home is Room")
        self.call(building.CmdSetHome(), "Obj", "Obj's current home is Room2")
        self.obj1.home = None
        self.call(building.CmdSetHome(), "Obj = Room2", "Home location of Obj was set to Room")

    def test_list_cmdsets(self):
        self.call(
            building.CmdListCmdSets(),
            "",
            "<CmdSetHandler> stack:\n <CmdSet DefaultCharacter, Union, perm, prio 0>:",
        )
        self.call(building.CmdListCmdSets(), "NotFound", "Could not find 'NotFound'")

    def test_typeclass(self):
        self.call(building.CmdTypeclass(), "", "Usage: ")
        self.call(
            building.CmdTypeclass(),
            "Obj = evennia.objects.objects.DefaultExit",
            "Obj changed typeclass from evennia.objects.objects.DefaultObject "
            "to evennia.objects.objects.DefaultExit.",
        )
        self.call(
            building.CmdTypeclass(),
            "Obj2 = evennia.objects.objects.DefaultExit",
            "Obj2 changed typeclass from evennia.objects.objects.DefaultObject "
            "to evennia.objects.objects.DefaultExit.",
            cmdstring="swap",
            inputs=["yes"],
        )
        self.call(building.CmdTypeclass(), "/list Obj", "Core typeclasses")
        self.call(
            building.CmdTypeclass(),
            "/show Obj",
            "Obj's current typeclass is 'evennia.objects.objects.DefaultExit'",
        )
        self.call(
            building.CmdTypeclass(),
            "Obj = evennia.objects.objects.DefaultExit",
            "Obj already has the typeclass 'evennia.objects.objects.DefaultExit'. Use /force to override.",
        )
        self.call(
            building.CmdTypeclass(),
            "/force Obj = evennia.objects.objects.DefaultExit",
            "Obj updated its existing typeclass ",
        )
        self.call(building.CmdTypeclass(), "Obj = evennia.objects.objects.DefaultObject")
        self.call(
            building.CmdTypeclass(),
            "/show Obj",
            "Obj's current typeclass is 'evennia.objects.objects.DefaultObject'",
        )
        self.call(
            building.CmdTypeclass(),
            "Obj",
            "Obj updated its existing typeclass (evennia.objects.objects.DefaultObject).\n"
            "Only the at_object_creation hook was run (update mode). Attributes set before swap were not removed\n"
            "(use `swap` or `type/reset` to clear all).",
            cmdstring="update",
        )
        self.call(
            building.CmdTypeclass(),
            "/reset/force Obj=evennia.objects.objects.DefaultObject",
            "Obj updated its existing typeclass (evennia.objects.objects.DefaultObject).\n"
            "All object creation hooks were run. All old attributes where deleted before the swap.",
            inputs=["yes"],
        )

        from evennia.prototypes.prototypes import homogenize_prototype

        test_prototype = [
            homogenize_prototype(
                {
                    "prototype_key": "testkey",
                    "prototype_tags": [],
                    "typeclass": "typeclasses.objects.Object",
                    "key": "replaced_obj",
                    "attrs": [("foo", "bar", None, ""), ("desc", "protdesc", None, "")],
                }
            )
        ]
        with patch(
            "evennia.commands.default.building.protlib.search_prototype",
            new=MagicMock(return_value=test_prototype),
        ) as mprot:
            self.call(
                building.CmdTypeclass(),
                "/prototype Obj=testkey",
                "replaced_obj changed typeclass from evennia.objects.objects.DefaultObject to "
                "typeclasses.objects.Object.\nOnly the at_object_creation hook was run "
                "(update mode). Attributes set before swap were not removed\n"
                "(use `swap` or `type/reset` to clear all). Prototype 'replaced_obj' was "
                "successfully applied over the object type.",
            )
            assert self.obj1.db.desc == "protdesc"

    def test_lock(self):
        self.call(building.CmdLock(), "", "Usage: ")
        self.call(building.CmdLock(), "Obj = test:all()", "Added lock 'test:all()' to Obj.")
        self.call(
            building.CmdLock(),
            "*TestAccount = test:all()",
            "Added lock 'test:all()' to TestAccount",
        )
        self.call(building.CmdLock(), "Obj/notfound", "Obj has no lock of access type 'notfound'.")
        self.call(building.CmdLock(), "Obj/test", "test:all()")
        self.call(
            building.CmdLock(),
            "/view Obj = edit:false()",
            "Switch(es) view can not be used with a lock assignment. "
            "Use e.g. lock/del objname/locktype instead.",
        )
        self.call(building.CmdLock(), "Obj = control:false()")
        self.call(building.CmdLock(), "Obj = edit:false()")
        self.call(building.CmdLock(), "Obj/test", "You are not allowed to do that.")
        self.obj1.locks.add("control:true()")
        self.call(building.CmdLock(), "Obj", "call:true()")  # etc
        self.call(building.CmdLock(), "*TestAccount", "boot:perm(Admin)")  # etc

    def test_find(self):
        rid2 = self.room2.id
        rmax = rid2 + 100
        self.call(building.CmdFind(), "", "Usage: ")
        self.call(building.CmdFind(), "oom2", "One Match")
        self.call(building.CmdFind(), "oom2 = 1-{}".format(rmax), "One Match")
        self.call(building.CmdFind(), "oom2 = 1 {}".format(rmax), "One Match")  # space works too
        self.call(building.CmdFind(), "Char2", "One Match", cmdstring="locate")
        self.call(
            building.CmdFind(),
            "/ex Char2",  # /ex is an ambiguous switch
            "locate: Ambiguous switch supplied: Did you mean /exit or /exact?|",
            cmdstring="locate",
        )
        self.call(building.CmdFind(), "Char2", "One Match", cmdstring="locate")
        self.call(
            building.CmdFind(), "/l Char2", "One Match", cmdstring="find"
        )  # /l switch is abbreviated form of /loc
        self.call(building.CmdFind(), "Char2", "One Match", cmdstring="find")
        self.call(building.CmdFind(), "/startswith Room2", "One Match")

        self.call(building.CmdFind(), self.char1.dbref, "Exact dbref match")
        self.call(building.CmdFind(), "*TestAccount", "Match")

        self.call(building.CmdFind(), "/char Obj", "No Matches")
        self.call(building.CmdFind(), "/room Obj", "No Matches")
        self.call(building.CmdFind(), "/exit Obj", "No Matches")
        self.call(building.CmdFind(), "/exact Obj", "One Match")

        # Test multitype filtering
        with patch(
            "evennia.commands.default.building.CHAR_TYPECLASS",
            "evennia.objects.objects.DefaultCharacter",
        ):
            self.call(building.CmdFind(), "/char/room Obj", "No Matches")
            self.call(building.CmdFind(), "/char/room/exit Char", "2 Matches")
            self.call(building.CmdFind(), "/char/room/exit/startswith Cha", "2 Matches")

        # Test null search
        self.call(building.CmdFind(), "=", "Usage: ")

        # Test bogus dbref range with no search term
        self.call(building.CmdFind(), "= obj", "Invalid dbref range provided (not a number).")
        self.call(building.CmdFind(), "= #1a", "Invalid dbref range provided (not a number).")

        # Test valid dbref ranges with no search term
        id1 = self.obj1.id
        id2 = self.obj2.id
        maxid = ObjectDB.objects.latest("id").id
        maxdiff = maxid - id1 + 1
        mdiff = id2 - id1 + 1

        self.call(building.CmdFind(), f"=#{id1}", f"{maxdiff} Matches(#{id1}-#{maxid}")
        self.call(building.CmdFind(), f"={id1}-{id2}", f"{mdiff} Matches(#{id1}-#{id2}):")
        self.call(building.CmdFind(), f"={id1} - {id2}", f"{mdiff} Matches(#{id1}-#{id2}):")
        self.call(building.CmdFind(), f"={id1}- #{id2}", f"{mdiff} Matches(#{id1}-#{id2}):")
        self.call(building.CmdFind(), f"={id1}-#{id2}", f"{mdiff} Matches(#{id1}-#{id2}):")
        self.call(building.CmdFind(), f"=#{id1}-{id2}", f"{mdiff} Matches(#{id1}-#{id2}):")

    def test_script(self):
        self.call(building.CmdScripts(), "Obj", "No scripts defined on Obj")
        self.call(
            building.CmdScripts(),
            "Obj = scripts.scripts.DefaultScript",
            "Script scripts.scripts.DefaultScript successfully added",
        )
        self.call(building.CmdScripts(), "evennia.Dummy", "Global Script NOT Created ")
        self.call(
            building.CmdScripts(),
            "evennia.scripts.scripts.DoNothing",
            "Global Script Created - sys_do_nothing ",
        )
        self.call(building.CmdScripts(), "Obj ", "dbref ")

        self.call(
            building.CmdScripts(), "/start Obj", "Script on Obj Started "
        )  # we allow running start again; this should still happen
        self.call(building.CmdScripts(), "/stop Obj", "Script on Obj Stopped - ")

        self.call(
            building.CmdScripts(),
            "Obj = scripts.scripts.DefaultScript",
            "Script scripts.scripts.DefaultScript successfully added",
            inputs=["Y"],
        )
        self.call(
            building.CmdScripts(),
            "/start Obj = scripts.scripts.DefaultScript",
            "Script on Obj Started ",
            inputs=["Y"],
        )
        self.call(
            building.CmdScripts(),
            "/stop Obj = scripts.scripts.DefaultScript",
            "Script on Obj Stopped ",
            inputs=["Y"],
        )
        self.call(
            building.CmdScripts(),
            "/delete Obj = scripts.scripts.DefaultScript",
            "Script on Obj Deleted ",
            inputs=["Y"],
        )
        self.call(
            building.CmdScripts(),
            "/delete evennia.scripts.scripts.DoNothing",
            "Global Script Deleted -",
        )

    def test_script_multi_delete(self):

        script1 = create.create_script()
        script2 = create.create_script()
        script3 = create.create_script()

        self.call(
            building.CmdScripts(),
            "/delete #{}-#{}".format(script1.id, script3.id),
            f"Global Script Deleted - #{script1.id} (evennia.scripts.scripts.DefaultScript)|"
            f"Global Script Deleted - #{script2.id} (evennia.scripts.scripts.DefaultScript)|"
            f"Global Script Deleted - #{script3.id} (evennia.scripts.scripts.DefaultScript)",
            inputs=["y"],
        )
        self.assertFalse(script1.pk)
        self.assertFalse(script2.pk)
        self.assertFalse(script3.pk)

    def test_teleport(self):
        oid = self.obj1.id
        rid = self.room1.id
        rid2 = self.room2.id
        self.call(building.CmdTeleport(), "", "Usage: ")
        self.call(building.CmdTeleport(), "Obj = Room", "Obj is already at Room.")
        self.call(
            building.CmdTeleport(),
            "Obj = NotFound",
            "Could not find 'NotFound'.|Destination not found.",
        )
        self.call(
            building.CmdTeleport(),
            "Obj = Room2",
            "Obj(#{}) is leaving Room(#{}), heading for Room2(#{}).|Teleported Obj -> Room2.".format(
                oid, rid, rid2
            ),
        )
        self.call(building.CmdTeleport(), "NotFound = Room", "Could not find 'NotFound'.")
        self.call(
            building.CmdTeleport(), "Obj = Obj", "You can't teleport an object inside of itself!"
        )

        self.call(building.CmdTeleport(), "/tonone Obj2", "Teleported Obj2 -> None-location.")
        self.call(building.CmdTeleport(), "/quiet Room2", "Room2(#{})".format(rid2))
        self.call(
            building.CmdTeleport(),
            "/t",  # /t switch is abbreviated form of /tonone
            "Cannot teleport a puppeted object (Char, puppeted by TestAccount",
        )
        self.call(
            building.CmdTeleport(),
            "/l Room2",  # /l switch is abbreviated form of /loc
            "Destination has no location.",
        )
        self.call(
            building.CmdTeleport(),
            "/q me to Room2",  # /q switch is abbreviated form of /quiet
            "Char is already at Room2.",
        )

    def test_tag(self):
        self.call(building.CmdTag(), "", "Usage: ")

        self.call(building.CmdTag(), "Obj = testtag")
        self.call(building.CmdTag(), "Obj = testtag2")
        self.call(building.CmdTag(), "Obj = testtag2:category1")
        self.call(building.CmdTag(), "Obj = testtag3")

        self.call(
            building.CmdTag(),
            "Obj",
            "Tags on Obj: 'testtag', 'testtag2', " "'testtag2' (category: category1), 'testtag3'",
        )

        self.call(building.CmdTag(), "/search NotFound", "No objects found with tag 'NotFound'.")
        self.call(building.CmdTag(), "/search testtag", "Found 1 object with tag 'testtag':")
        self.call(building.CmdTag(), "/search testtag2", "Found 1 object with tag 'testtag2':")
        self.call(
            building.CmdTag(),
            "/search testtag2:category1",
            "Found 1 object with tag 'testtag2' (category: 'category1'):",
        )

        self.call(building.CmdTag(), "/del Obj = testtag3", "Removed tag 'testtag3' from Obj.")
        self.call(
            building.CmdTag(),
            "/del Obj",
            "Cleared all tags from Obj: testtag, testtag2, testtag2 (category: category1)",
        )

    def test_spawn(self):
        def get_object(commandTest, obj_key):
            # A helper function to get a spawned object and
            # check that it exists in the process.
            query = search_object(obj_key)
            commandTest.assertIsNotNone(query)
            commandTest.assertTrue(bool(query))
            obj = query[0]
            commandTest.assertIsNotNone(obj)
            return obj

        # Tests "spawn" without any arguments.
        self.call(building.CmdSpawn(), " ", "Usage: spawn")

        # Tests "spawn <prototype_dictionary>" without specifying location.

        self.call(
            building.CmdSpawn(),
            "/save {'prototype_key': 'testprot', 'key':'Test Char', "
            "'typeclass':'evennia.objects.objects.DefaultCharacter'}",
            "Saved prototype: testprot",
            inputs=["y"],
        )

        self.call(
            building.CmdSpawn(),
            "/save testprot2 = {'key':'Test Char', "
            "'typeclass':'evennia.objects.objects.DefaultCharacter'}",
            "(Replacing `prototype_key` in prototype with given key.)|Saved prototype: testprot2",
            inputs=["y"],
        )

        self.call(building.CmdSpawn(), "/search ", "Key ")
        self.call(building.CmdSpawn(), "/search test;test2", "No prototypes found.")

        self.call(
            building.CmdSpawn(),
            "/save {'key':'Test Char', " "'typeclass':'evennia.objects.objects.DefaultCharacter'}",
            "A prototype_key must be given, either as `prototype_key = <prototype>` or as "
            "a key 'prototype_key' inside the prototype structure.",
        )

        self.call(building.CmdSpawn(), "/list", "Key ")
        self.call(building.CmdSpawn(), "testprot", "Spawned Test Char")

        # Tests that the spawned object's location is the same as the character's location, since
        # we did not specify it.
        testchar = get_object(self, "Test Char")
        self.assertEqual(testchar.location, self.char1.location)
        testchar.delete()

        # Test "spawn <prototype_dictionary>" with a location other than the character's.
        spawnLoc = self.room2
        if spawnLoc == self.char1.location:
            # Just to make sure we use a different location, in case someone changes
            # char1's default location in the future...
            spawnLoc = self.room1

        self.call(
            building.CmdSpawn(),
            "{'prototype_key':'GOBLIN', 'typeclass':'evennia.objects.objects.DefaultCharacter', "
            "'key':'goblin', 'location':'%s'}" % spawnLoc.dbref,
            "Spawned goblin",
        )
        goblin = get_object(self, "goblin")
        # Tests that the spawned object's type is a DefaultCharacter.
        self.assertIsInstance(goblin, DefaultCharacter)
        self.assertEqual(goblin.location, spawnLoc)

        goblin.delete()

        # create prototype
        protlib.create_prototype(
            {
                "key": "Ball",
                "typeclass": "evennia.objects.objects.DefaultCharacter",
                "prototype_key": "testball",
            }
        )

        # Tests "spawn <prototype_name>"
        self.call(building.CmdSpawn(), "testball", "Spawned Ball")

        ball = get_object(self, "Ball")
        self.assertEqual(ball.location, self.char1.location)
        self.assertIsInstance(ball, DefaultObject)
        ball.delete()

        # Tests "spawn/n ..." without specifying a location.
        # Location should be "None".
        self.call(
            building.CmdSpawn(), "/n 'BALL'", "Spawned Ball"
        )  # /n switch is abbreviated form of /noloc
        ball = get_object(self, "Ball")
        self.assertIsNone(ball.location)
        ball.delete()

        self.call(
            building.CmdSpawn(),
            "/noloc {'prototype_parent':'TESTBALL', 'prototype_key': 'testball', 'location':'%s'}"
            % spawnLoc.dbref,
            "Error: Prototype testball tries to parent itself.",
        )

        # Tests "spawn/noloc ...", but DO specify a location.
        # Location should be the specified location.
        self.call(
            building.CmdSpawn(),
            "/noloc {'prototype_parent':'TESTBALL', 'key': 'Ball', 'prototype_key': 'foo', 'location':'%s'}"
            % spawnLoc.dbref,
            "Spawned Ball",
        )
        ball = get_object(self, "Ball")
        self.assertEqual(ball.location, spawnLoc)
        ball.delete()

        # test calling spawn with an invalid prototype.
        self.call(building.CmdSpawn(), "'NO_EXIST'", "No prototype named 'NO_EXIST' was found.")

        # Test listing commands
        self.call(building.CmdSpawn(), "/list", "Key ")

        # spawn/edit (missing prototype)
        # brings up olc menu
        msg = self.call(building.CmdSpawn(), "/edit")
        assert "Prototype wizard" in msg

        # spawn/edit with valid prototype
        # brings up olc menu loaded with prototype
        msg = self.call(building.CmdSpawn(), "/edit testball")
        assert "Prototype wizard" in msg
        assert hasattr(self.char1.ndb._menutree, "olc_prototype")
        assert (
            dict == type(self.char1.ndb._menutree.olc_prototype)
            and "prototype_key" in self.char1.ndb._menutree.olc_prototype
            and "key" in self.char1.ndb._menutree.olc_prototype
            and "testball" == self.char1.ndb._menutree.olc_prototype["prototype_key"]
            and "Ball" == self.char1.ndb._menutree.olc_prototype["key"]
        )
        assert "Ball" in msg and "testball" in msg

        # spawn/edit with valid prototype (synomym)
        msg = self.call(building.CmdSpawn(), "/edit BALL")
        assert "Prototype wizard" in msg
        assert "Ball" in msg and "testball" in msg

        # spawn/edit with invalid prototype
        msg = self.call(
            building.CmdSpawn(), "/edit NO_EXISTS", "No prototype named 'NO_EXISTS' was found."
        )

        # spawn/examine (missing prototype)
        # lists all prototypes that exist
        self.call(building.CmdSpawn(), "/examine", "You need to specify a prototype-key to show.")

        # spawn/examine with valid prototype
        # prints the prototype
        msg = self.call(building.CmdSpawn(), "/examine BALL")
        assert "Ball" in msg and "testball" in msg

        # spawn/examine with invalid prototype
        # shows error
        self.call(
            building.CmdSpawn(), "/examine NO_EXISTS", "No prototype named 'NO_EXISTS' was found."
        )


import evennia.commands.default.comms as cmd_comms  # noqa
from evennia.utils.create import create_channel  # noqa
from evennia.comms.comms import DefaultChannel  # noqa


@patch("evennia.commands.default.comms.CHANNEL_DEFAULT_TYPECLASS", DefaultChannel)
class TestCommsChannel(BaseEvenniaCommandTest):
    """
    Test the central `channel` command.

    """

    def setUp(self):
        super().setUp()
        self.channel = create_channel(key="testchannel", desc="A test channel")
        self.channel.connect(self.char1)
        self.cmdchannel = cmd_comms.CmdChannel
        self.cmdchannel.account_caller = False

    def tearDown(self):
        if self.channel.pk:
            self.channel.delete()

    # test channel command
    def test_channel__noarg(self):
        self.call(self.cmdchannel(), "", "Channel subscriptions")

    def test_channel__msg(self):
        self.channel.msg = Mock()
        self.call(self.cmdchannel(), "testchannel = Test message", "")
        self.channel.msg.assert_called_with("Test message", senders=self.char1)

    def test_channel__list(self):
        self.call(self.cmdchannel(), "/list", "Channel subscriptions")

    def test_channel__all(self):
        self.call(self.cmdchannel(), "/all", "Available channels")

    def test_channel__history(self):
        with patch("evennia.commands.default.comms.tail_log_file") as mock_tail:
            self.call(self.cmdchannel(), "/history testchannel", "")
            mock_tail.assert_called()

    def test_channel__sub(self):
        self.channel.disconnect(self.char1)

        self.call(self.cmdchannel(), "/sub testchannel", "You are now subscribed")
        self.assertTrue(self.char1 in self.channel.subscriptions.all())
        self.assertEqual(
            self.char1.nicks.nickreplace("testchannel Hello"), "channel testchannel = Hello"
        )

    def test_channel__unsub(self):
        self.call(self.cmdchannel(), "/unsub testchannel", "You un-subscribed")
        self.assertFalse(self.char1 in self.channel.subscriptions.all())

    def test_channel__alias__unalias(self):
        """Add and then remove a channel alias"""

        # add alias
        self.call(
            self.cmdchannel(),
            "/alias testchannel = foo",
            "Added/updated your alias 'foo' for channel testchannel.",
        )
        self.assertEqual(self.char1.nicks.nickreplace("foo Hello"), "channel testchannel = Hello")

        # use alias
        self.channel.msg = Mock()
        self.call(self.cmdchannel(), "foo = test message", "")
        self.channel.msg.assert_called_with("test message", senders=self.char1)

        # remove alias
        self.call(self.cmdchannel(), "/unalias foo", "Removed your channel alias 'foo'")
        self.assertEqual(self.char1.nicks.get("foo $1", category="channel"), None)

    def test_channel__mute(self):
        self.call(self.cmdchannel(), "/mute testchannel", "Muted channel testchannel")
        self.assertTrue(self.char1 in self.channel.mutelist)

    def test_channel__unmute(self):
        self.channel.mute(self.char1)

        self.call(self.cmdchannel(), "/unmute testchannel = Char1", "Un-muted channel testchannel")
        self.assertFalse(self.char1 in self.channel.mutelist)

    def test_channel__create(self):
        self.call(self.cmdchannel(), "/create testchannel2", "Created (and joined) new channel")

    def test_channel__destroy(self):
        self.channel.msg = Mock()
        self.call(
            self.cmdchannel(),
            "/destroy testchannel = delete reason",
            "Are you sure you want to delete channel ",
            inputs=["Yes"],
        )
        self.channel.msg.assert_called_with("delete reason", bypass_mute=True, senders=self.char1)

    def test_channel__desc(self):
        self.call(
            self.cmdchannel(),
            "/desc testchannel = Another description",
            "Updated channel description.",
        )

    def test_channel__lock(self):
        self.call(
            self.cmdchannel(), "/lock testchannel = foo:false()", "Added/updated lock on channel"
        )
        self.assertEqual(self.channel.locks.get("foo"), "foo:false()")

    def test_channel__unlock(self):
        self.channel.locks.add("foo:true()")
        self.call(self.cmdchannel(), "/unlock testchannel = foo", "Removed lock from channel")
        self.assertEqual(self.channel.locks.get("foo"), "")

    def test_channel__boot(self):
        self.channel.connect(self.char2)
        self.assertTrue(self.char2 in self.channel.subscriptions.all())
        self.channel.msg = Mock()
        self.char2.msg = Mock()

        self.call(
            self.cmdchannel(),
            "/boot testchannel = Char2 : Booting from channel!",
            "Are you sure ",
            inputs=["Yes"],
        )
        self.channel.msg.assert_called_with(
            "Char2 was booted from channel by Char. Reason: Booting from channel!"
        )
        self.char2.msg.assert_called_with(
            "You were booted from channel testchannel by Char. Reason: Booting from channel!"
        )

    def test_channel__ban__unban(self):
        """Test first ban and then unban"""

        # ban
        self.channel.connect(self.char2)
        self.assertTrue(self.char2 in self.channel.subscriptions.all())
        self.channel.msg = Mock()
        self.char2.msg = Mock()

        self.call(
            self.cmdchannel(),
            "/ban testchannel = Char2 : Banning from channel!",
            "Are you sure ",
            inputs=["Yes"],
        )
        self.channel.msg.assert_called_with(
            "Char2 was booted from channel by Char. Reason: Banning from channel!"
        )
        self.char2.msg.assert_called_with(
            "You were booted from channel testchannel by Char. Reason: Banning from channel!"
        )
        self.assertTrue(self.char2 in self.channel.banlist)

        # unban

        self.call(
            self.cmdchannel(),
            "/unban testchannel = Char2",
            "Un-banned Char2 from channel testchannel",
        )
        self.assertFalse(self.char2 in self.channel.banlist)

    def test_channel__who(self):
        self.call(self.cmdchannel(), "/who testchannel", "Subscribed to testchannel:\nChar")


from evennia.commands.default import comms  # noqa


class TestComms(BaseEvenniaCommandTest):
    def test_page(self):
        self.call(
            comms.CmdPage(),
            "TestAccount2 = Test",
            "TestAccount2 is offline. They will see your message if they list their pages later."
            "|You paged TestAccount2 with: 'Test'.",
            receiver=self.account,
        )


class TestBatchProcess(BaseEvenniaCommandTest):
    """
    Test the batch processor.

    """

    # there is some sort of issue with the mock; it needs to loaded once to work
    from evennia.contrib.tutorials.red_button import red_button  # noqa

    @patch("evennia.contrib.tutorials.red_button.red_button.repeat")
    @patch("evennia.contrib.tutorials.red_button.red_button.delay")
    def test_batch_commands(self, mock_tutorials, mock_repeat):
        # cannot test batchcode here, it must run inside the server process
        self.call(
            batchprocess.CmdBatchCommands(),
            "batchprocessor.example_batch_cmds",
            "Running Batch-command processor - Automatic mode for batchprocessor.example_batch_cmds",
        )
        # we make sure to delete the button again here to stop the running reactor
        confirm = building.CmdDestroy.confirm
        building.CmdDestroy.confirm = False
        self.call(building.CmdDestroy(), "button", "button was destroyed.")
        building.CmdDestroy.confirm = confirm
        mock_repeat.assert_called()


class CmdInterrupt(Command):

    key = "interrupt"

    def parse(self):
        raise InterruptCommand

    def func(self):
        self.msg("in func")


class TestInterruptCommand(BaseEvenniaCommandTest):
    def test_interrupt_command(self):
        ret = self.call(CmdInterrupt(), "")
        self.assertEqual(ret, "")


class TestUnconnectedCommand(BaseEvenniaCommandTest):
    def test_info_command(self):
        # instead of using SERVER_START_TIME (0), we use 86400 because Windows won't let us use anything lower
        gametime.SERVER_START_TIME = 86400
        expected = (
            "## BEGIN INFO 1.1\nName: %s\nUptime: %s\nConnected: %d\nVersion: Evennia %s\n## END INFO"
            % (
                settings.SERVERNAME,
                datetime.datetime.fromtimestamp(gametime.SERVER_START_TIME).ctime(),
                SESSIONS.account_count(),
                utils.get_evennia_version(),
            )
        )
        self.call(unloggedin.CmdUnconnectedInfo(), "", expected)
        del gametime.SERVER_START_TIME


# Test syscommands


class TestSystemCommands(BaseEvenniaCommandTest):
    def test_simple_defaults(self):
        self.call(syscommands.SystemNoInput(), "")
        self.call(syscommands.SystemNoMatch(), "Huh?")

    def test_multimatch(self):
        # set up fake matches and store on command instance
        cmdset = CmdSet()
        cmdset.add(general.CmdLook())
        cmdset.add(general.CmdLook())
        matches = cmdparser.build_matches("look", cmdset)

        multimatch = syscommands.SystemMultimatch()
        multimatch.matches = matches

        self.call(multimatch, "look", "")<|MERGE_RESOLUTION|>--- conflicted
+++ resolved
@@ -107,12 +107,8 @@
 
     def test_nick_list(self):
         self.call(general.CmdNick(), "/list", "No nicks defined.")
-<<<<<<< HEAD
-        self.call(general.CmdNick(), "test1 = Hello", 
-            "Inputline-nick 'test1' mapped to 'Hello'.")
-=======
+ 
         self.call(general.CmdNick(), "test1 = Hello", "Inputline-nick 'test1' mapped to 'Hello'.")
->>>>>>> c511b4b6
         self.call(general.CmdNick(), "/list", "Defined Nicks:")
 
     def test_get_and_drop(self):
