"""
Building and world design commands
"""
from builtins import range

import re
from django.conf import settings
from django.db.models import Q
from evennia.objects.models import ObjectDB
from evennia.locks.lockhandler import LockException
from evennia.commands.cmdhandler import get_and_merge_cmdsets
from evennia.utils import create, utils, search
from evennia.utils.utils import inherits_from, class_from_module, get_all_typeclasses
from evennia.utils.eveditor import EvEditor
from evennia.utils.evmore import EvMore
from evennia.prototypes import spawner, prototypes as protlib, menus as olc_menus
from evennia.utils.ansi import raw

COMMAND_DEFAULT_CLASS = class_from_module(settings.COMMAND_DEFAULT_CLASS)

# limit symbol import for API
__all__ = ("ObjManipCommand", "CmdSetObjAlias", "CmdCopy",
           "CmdCpAttr", "CmdMvAttr", "CmdCreate",
           "CmdDesc", "CmdDestroy", "CmdDig", "CmdTunnel", "CmdLink",
           "CmdUnLink", "CmdSetHome", "CmdListCmdSets", "CmdName",
           "CmdOpen", "CmdSetAttribute", "CmdTypeclass", "CmdWipe",
           "CmdLock", "CmdExamine", "CmdFind", "CmdTeleport",
           "CmdScript", "CmdTag", "CmdSpawn")

# used by @set
from ast import literal_eval as _LITERAL_EVAL

# used by @find
CHAR_TYPECLASS = settings.BASE_CHARACTER_TYPECLASS
ROOM_TYPECLASS = settings.BASE_ROOM_TYPECLASS
EXIT_TYPECLASS = settings.BASE_EXIT_TYPECLASS
_DEFAULT_WIDTH = settings.CLIENT_DEFAULT_WIDTH

_PROTOTYPE_PARENTS = None


class ObjManipCommand(COMMAND_DEFAULT_CLASS):
    """
    This is a parent class for some of the defining objmanip commands
    since they tend to have some more variables to define new objects.

    Each object definition can have several components. First is
    always a name, followed by an optional alias list and finally an
    some optional data, such as a typeclass or a location. A comma ','
    separates different objects. Like this:

        name1;alias;alias;alias:option, name2;alias;alias ...

    Spaces between all components are stripped.

    A second situation is attribute manipulation. Such commands
    are simpler and offer combinations

        objname/attr/attr/attr, objname/attr, ...

    """
    # OBS - this is just a parent - it's not intended to actually be
    # included in a commandset on its own!

    def parse(self):
        """
        We need to expand the default parsing to get all
        the cases, see the module doc.
        """
        # get all the normal parsing done (switches etc)
        super().parse()

        obj_defs = ([], [])    # stores left- and right-hand side of '='
        obj_attrs = ([], [])  # "

        for iside, arglist in enumerate((self.lhslist, self.rhslist)):
            # lhslist/rhslist is already split by ',' at this point
            for objdef in arglist:
                aliases, option, attrs = [], None, []
                if ':' in objdef:
                    objdef, option = [part.strip() for part in objdef.rsplit(':', 1)]
                if ';' in objdef:
                    objdef, aliases = [part.strip() for part in objdef.split(';', 1)]
                    aliases = [alias.strip() for alias in aliases.split(';') if alias.strip()]
                if '/' in objdef:
                    objdef, attrs = [part.strip() for part in objdef.split('/', 1)]
                    attrs = [part.strip().lower() for part in attrs.split('/') if part.strip()]
                # store data
                obj_defs[iside].append({"name": objdef, 'option': option, 'aliases': aliases})
                obj_attrs[iside].append({"name": objdef, 'attrs': attrs})

        # store for future access
        self.lhs_objs = obj_defs[0]
        self.rhs_objs = obj_defs[1]
        self.lhs_objattr = obj_attrs[0]
        self.rhs_objattr = obj_attrs[1]


class CmdSetObjAlias(COMMAND_DEFAULT_CLASS):
    """
    adding permanent aliases for object

    Usage:
      @alias <obj> [= [alias[,alias,alias,...]]]
      @alias <obj> =
      @alias/category <obj> = [alias[,alias,...]:<category>

    Switches:
      category - requires ending input with :category, to store the
        given aliases with the given category.

    Assigns aliases to an object so it can be referenced by more
    than one name. Assign empty to remove all aliases from object. If
    assigning a category, all aliases given will be using this category.

    Observe that this is not the same thing as personal aliases
    created with the 'nick' command! Aliases set with @alias are
    changing the object in question, making those aliases usable
    by everyone.
    """

    key = "@alias"
    aliases = "@setobjalias"
    switch_options = ("category",)
    locks = "cmd:perm(setobjalias) or perm(Builder)"
    help_category = "Building"

    def func(self):
        """Set the aliases."""

        caller = self.caller

        if not self.lhs:
            string = "Usage: @alias <obj> [= [alias[,alias ...]]]"
            self.caller.msg(string)
            return
        objname = self.lhs

        # Find the object to receive aliases
        obj = caller.search(objname)
        if not obj:
            return
        if self.rhs is None:
            # no =, so we just list aliases on object.
            aliases = obj.aliases.all(return_key_and_category=True)
            if aliases:
                caller.msg("Aliases for %s: %s" % (
                    obj.get_display_name(caller),
                    ", ".join("'%s'%s" % (alias, "" if category is None else "[category:'%s']" % category)
                              for (alias, category) in aliases)))
            else:
                caller.msg("No aliases exist for '%s'." % obj.get_display_name(caller))
            return

        if not (obj.access(caller, "control") or obj.access(caller, 'edit')):
            caller.msg("You don't have permission to do that.")
            return

        if not self.rhs:
            # we have given an empty =, so delete aliases
            old_aliases = obj.aliases.all()
            if old_aliases:
                caller.msg("Cleared aliases from %s: %s" % (obj.get_display_name(caller), ", ".join(old_aliases)))
                obj.aliases.clear()
            else:
                caller.msg("No aliases to clear.")
            return

        category = None
        if "category" in self.switches:
            if ":" in self.rhs:
                rhs, category = self.rhs.rsplit(':', 1)
                category = category.strip()
            else:
                caller.msg("If specifying the /category switch, the category must be given "
                           "as :category at the end.")
        else:
            rhs = self.rhs

        # merge the old and new aliases (if any)
        old_aliases = obj.aliases.get(category=category, return_list=True)
        new_aliases = [alias.strip().lower() for alias in rhs.split(',') if alias.strip()]

        # make the aliases only appear once
        old_aliases.extend(new_aliases)
        aliases = list(set(old_aliases))

        # save back to object.
        obj.aliases.add(aliases, category=category)

        # we need to trigger this here, since this will force
        # (default) Exits to rebuild their Exit commands with the new
        # aliases
        obj.at_cmdset_get(force_init=True)

        # report all aliases on the object
        caller.msg("Alias(es) for '%s' set to '%s'%s." % (obj.get_display_name(caller),
                   str(obj.aliases), " (category: '%s')" % category if category else ""))


class CmdCopy(ObjManipCommand):
    """
    copy an object and its properties

    Usage:
      @copy[/reset] <original obj> [= <new_name>][;alias;alias..]
      [:<new_location>] [,<new_name2> ...]

    switch:
      reset - make a 'clean' copy off the object, thus
              removing any changes that might have been made to the original
              since it was first created.

    Create one or more copies of an object. If you don't supply any targets,
    one exact copy of the original object will be created with the name *_copy.
    """

    key = "@copy"
    switch_options = ("reset",)
    locks = "cmd:perm(copy) or perm(Builder)"
    help_category = "Building"

    def func(self):
        """Uses ObjManipCommand.parse()"""

        caller = self.caller
        args = self.args
        if not args:
            caller.msg("Usage: @copy <obj> [=<new_name>[;alias;alias..]]"
                       "[:<new_location>] [, <new_name2>...]")
            return

        if not self.rhs:
            # this has no target =, so an identical new object is created.
            from_obj_name = self.args
            from_obj = caller.search(from_obj_name)
            if not from_obj:
                return
            to_obj_name = "%s_copy" % from_obj_name
            to_obj_aliases = ["%s_copy" % alias for alias in from_obj.aliases.all()]
            copiedobj = ObjectDB.objects.copy_object(from_obj, new_key=to_obj_name,
                                                     new_aliases=to_obj_aliases)
            if copiedobj:
                string = "Identical copy of %s, named '%s' was created." % (from_obj_name, to_obj_name)
            else:
                string = "There was an error copying %s."
        else:
            # we have specified =. This might mean many object targets
            from_obj_name = self.lhs_objs[0]['name']
            from_obj = caller.search(from_obj_name)
            if not from_obj:
                return
            for objdef in self.rhs_objs:
                # loop through all possible copy-to targets
                to_obj_name = objdef['name']
                to_obj_aliases = objdef['aliases']
                to_obj_location = objdef['option']
                if to_obj_location:
                    to_obj_location = caller.search(to_obj_location,
                                                    global_search=True)
                    if not to_obj_location:
                        return

                copiedobj = ObjectDB.objects.copy_object(from_obj,
                                                         new_key=to_obj_name,
                                                         new_location=to_obj_location,
                                                         new_aliases=to_obj_aliases)
                if copiedobj:
                    string = "Copied %s to '%s' (aliases: %s)." % (from_obj_name, to_obj_name,
                                                                   to_obj_aliases)
                else:
                    string = "There was an error copying %s to '%s'." % (from_obj_name,
                                                                         to_obj_name)
        # we are done, echo to user
        caller.msg(string)


class CmdCpAttr(ObjManipCommand):
    """
    copy attributes between objects

    Usage:
      @cpattr[/switch] <obj>/<attr> = <obj1>/<attr1> [,<obj2>/<attr2>,<obj3>/<attr3>,...]
      @cpattr[/switch] <obj>/<attr> = <obj1> [,<obj2>,<obj3>,...]
      @cpattr[/switch] <attr> = <obj1>/<attr1> [,<obj2>/<attr2>,<obj3>/<attr3>,...]
      @cpattr[/switch] <attr> = <obj1>[,<obj2>,<obj3>,...]

    Switches:
      move - delete the attribute from the source object after copying.

    Example:
      @cpattr coolness = Anna/chillout, Anna/nicety, Tom/nicety
      ->
      copies the coolness attribute (defined on yourself), to attributes
      on Anna and Tom.

    Copy the attribute one object to one or more attributes on another object.
    If you don't supply a source object, yourself is used.
    """
    key = "@cpattr"
    switch_options = ("move",)
    locks = "cmd:perm(cpattr) or perm(Builder)"
    help_category = "Building"

    def check_from_attr(self, obj, attr, clear=False):
        """
        Hook for overriding on subclassed commands. Checks to make sure a
        caller can copy the attr from the object in question. If not, return a
        false value and the command will abort. An error message should be
        provided by this function.

        If clear is True, user is attempting to move the attribute.
        """
        return True

    def check_to_attr(self, obj, attr):
        """
        Hook for overriding on subclassed commands. Checks to make sure a
        caller can write to the specified attribute on the specified object.
        If not, return a false value and the attribute will be skipped. An
        error message should be provided by this function.
        """
        return True

    def check_has_attr(self, obj, attr):
        """
        Hook for overriding on subclassed commands. Do any preprocessing
        required and verify an object has an attribute.
        """
        if not obj.attributes.has(attr):
            self.caller.msg(
                "%s doesn't have an attribute %s." % (obj.name, attr))
            return False
        return True

    def get_attr(self, obj, attr):
        """
        Hook for overriding on subclassed commands. Do any preprocessing
        required and get the attribute from the object.
        """
        return obj.attributes.get(attr)

    def func(self):
        """
        Do the copying.
        """
        caller = self.caller

        if not self.rhs:
            string = """Usage:
            @cpattr[/switch] <obj>/<attr> = <obj1>/<attr1> [,<obj2>/<attr2>,<obj3>/<attr3>,...]
            @cpattr[/switch] <obj>/<attr> = <obj1> [,<obj2>,<obj3>,...]
            @cpattr[/switch] <attr> = <obj1>/<attr1> [,<obj2>/<attr2>,<obj3>/<attr3>,...]
            @cpattr[/switch] <attr> = <obj1>[,<obj2>,<obj3>,...]"""
            caller.msg(string)
            return

        lhs_objattr = self.lhs_objattr
        to_objs = self.rhs_objattr
        from_obj_name = lhs_objattr[0]['name']
        from_obj_attrs = lhs_objattr[0]['attrs']

        if not from_obj_attrs:
            # this means the from_obj_name is actually an attribute
            # name on self.
            from_obj_attrs = [from_obj_name]
            from_obj = self.caller
        else:
            from_obj = caller.search(from_obj_name)
        if not from_obj or not to_objs:
            caller.msg("You have to supply both source object and target(s).")
            return
        # copy to all to_obj:ects
        if "move" in self.switches:
            clear = True
        else:
            clear = False
        if not self.check_from_attr(from_obj, from_obj_attrs[0], clear=clear):
            return

        for attr in from_obj_attrs:
            if not self.check_has_attr(from_obj, attr):
                return

        if (len(from_obj_attrs) != len(set(from_obj_attrs))) and clear:
            self.caller.msg("|RCannot have duplicate source names when moving!")
            return

        result = []

        for to_obj in to_objs:
            to_obj_name = to_obj['name']
            to_obj_attrs = to_obj['attrs']
            to_obj = caller.search(to_obj_name)
            if not to_obj:
                result.append("\nCould not find object '%s'" % to_obj_name)
                continue
            for inum, from_attr in enumerate(from_obj_attrs):
                try:
                    to_attr = to_obj_attrs[inum]
                except IndexError:
                    # if there are too few attributes given
                    # on the to_obj, we copy the original name instead.
                    to_attr = from_attr
                if not self.check_to_attr(to_obj, to_attr):
                    continue
                value = self.get_attr(from_obj, from_attr)
                to_obj.attributes.add(to_attr, value)
                if (clear and not (from_obj == to_obj and
                                   from_attr == to_attr)):
                    from_obj.attributes.remove(from_attr)
                    result.append("\nMoved %s.%s -> %s.%s. (value: %s)" % (from_obj.name,
                                                                           from_attr,
                                                                           to_obj_name,
                                                                           to_attr,
                                                                           repr(value)))
                else:
                    result.append("\nCopied %s.%s -> %s.%s. (value: %s)" % (from_obj.name,
                                                                            from_attr,
                                                                            to_obj_name,
                                                                            to_attr,
                                                                            repr(value)))
        caller.msg("".join(result))


class CmdMvAttr(ObjManipCommand):
    """
    move attributes between objects

    Usage:
      @mvattr[/switch] <obj>/<attr> = <obj1>/<attr1> [,<obj2>/<attr2>,<obj3>/<attr3>,...]
      @mvattr[/switch] <obj>/<attr> = <obj1> [,<obj2>,<obj3>,...]
      @mvattr[/switch] <attr> = <obj1>/<attr1> [,<obj2>/<attr2>,<obj3>/<attr3>,...]
      @mvattr[/switch] <attr> = <obj1>[,<obj2>,<obj3>,...]

    Switches:
      copy - Don't delete the original after moving.

    Move an attribute from one object to one or more attributes on another
    object. If you don't supply a source object, yourself is used.
    """
    key = "@mvattr"
    switch_options = ("copy",)
    locks = "cmd:perm(mvattr) or perm(Builder)"
    help_category = "Building"

    def func(self):
        """
        Do the moving
        """
        if not self.rhs:
            string = """Usage:
      @mvattr[/switch] <obj>/<attr> = <obj1>/<attr1> [,<obj2>/<attr2>,<obj3>/<attr3>,...]
      @mvattr[/switch] <obj>/<attr> = <obj1> [,<obj2>,<obj3>,...]
      @mvattr[/switch] <attr> = <obj1>/<attr1> [,<obj2>/<attr2>,<obj3>/<attr3>,...]
      @mvattr[/switch] <attr> = <obj1>[,<obj2>,<obj3>,...]"""
            self.caller.msg(string)
            return

        # simply use @cpattr for all the functionality
        if "copy" in self.switches:
            self.execute_cmd("@cpattr %s" % self.args)
        else:
            self.execute_cmd("@cpattr/move %s" % self.args)


class CmdCreate(ObjManipCommand):
    """
    create new objects

    Usage:
      @create[/drop] <objname>[;alias;alias...][:typeclass], <objname>...

    switch:
       drop - automatically drop the new object into your current
              location (this is not echoed). This also sets the new
              object's home to the current location rather than to you.

    Creates one or more new objects. If typeclass is given, the object
    is created as a child of this typeclass. The typeclass script is
    assumed to be located under types/ and any further
    directory structure is given in Python notation. So if you have a
    correct typeclass 'RedButton' defined in
    types/examples/red_button.py, you could create a new
    object of this type like this:

       @create/drop button;red : examples.red_button.RedButton

    """

    key = "@create"
    switch_options = ("drop",)
    locks = "cmd:perm(create) or perm(Builder)"
    help_category = "Building"

    # lockstring of newly created objects, for easy overloading.
    # Will be formatted with the {id} of the creating object.
    new_obj_lockstring = "control:id({id}) or perm(Admin);delete:id({id}) or perm(Admin)"

    def func(self):
        """
        Creates the object.
        """

        caller = self.caller

        if not self.args:
            string = "Usage: @create[/drop] <newname>[;alias;alias...] [:typeclass.path]"
            caller.msg(string)
            return

        # create the objects
        for objdef in self.lhs_objs:
            string = ""
            name = objdef['name']
            aliases = objdef['aliases']
            typeclass = objdef['option']

            # create object (if not a valid typeclass, the default
            # object typeclass will automatically be used)
            lockstring = self.new_obj_lockstring.format(id=caller.id)
            obj = create.create_object(typeclass, name, caller,
                                       home=caller, aliases=aliases,
                                       locks=lockstring, report_to=caller)
            if not obj:
                continue
            if aliases:
                string = "You create a new %s: %s (aliases: %s)."
                string = string % (obj.typename, obj.name, ", ".join(aliases))
            else:
                string = "You create a new %s: %s."
                string = string % (obj.typename, obj.name)
            # set a default desc
            if not obj.db.desc:
                obj.db.desc = "You see nothing special."
            if 'drop' in self.switches:
                if caller.location:
                    obj.home = caller.location
                    obj.move_to(caller.location, quiet=True)
        if string:
            caller.msg(string)


def _desc_load(caller):
    return caller.db.evmenu_target.db.desc or ""


def _desc_save(caller, buf):
    """
    Save line buffer to the desc prop. This should
    return True if successful and also report its status to the user.
    """
    caller.db.evmenu_target.db.desc = buf
    caller.msg("Saved.")
    return True


def _desc_quit(caller):
    caller.attributes.remove("evmenu_target")
    caller.msg("Exited editor.")


class CmdDesc(COMMAND_DEFAULT_CLASS):
    """
    describe an object or the current room.

    Usage:
      @desc [<obj> =] <description>

    Switches:
      edit - Open up a line editor for more advanced editing.

    Sets the "desc" attribute on an object. If an object is not given,
    describe the current room.
    """
    key = "@desc"
    aliases = "@describe"
    switch_options = ("edit",)
    locks = "cmd:perm(desc) or perm(Builder)"
    help_category = "Building"

    def edit_handler(self):
        if self.rhs:
            self.msg("|rYou may specify a value, or use the edit switch, "
                     "but not both.|n")
            return
        if self.args:
            obj = self.caller.search(self.args)
        else:
            obj = self.caller.location or self.msg("|rYou can't describe oblivion.|n")
        if not obj:
            return

        if not (obj.access(self.caller, 'control') or obj.access(self.caller, 'edit')):
            self.caller.msg("You don't have permission to edit the description of %s." % obj.key)

        self.caller.db.evmenu_target = obj
        # launch the editor
        EvEditor(self.caller, loadfunc=_desc_load, savefunc=_desc_save,
                 quitfunc=_desc_quit, key="desc", persistent=True)
        return

    def func(self):
        """Define command"""

        caller = self.caller
        if not self.args and 'edit' not in self.switches:
            caller.msg("Usage: @desc [<obj> =] <description>")
            return

        if 'edit' in self.switches:
            self.edit_handler()
            return

        if self.rhs:
            # We have an =
            obj = caller.search(self.lhs)
            if not obj:
                return
            desc = self.rhs
        else:
            obj = caller.location or self.msg("|rYou can't describe oblivion.|n")
            if not obj:
                return
            desc = self.args
        if (obj.access(self.caller, 'control') or obj.access(self.caller, 'edit')):
            obj.db.desc = desc
            caller.msg("The description was set on %s." % obj.get_display_name(caller))
        else:
            caller.msg("You don't have permission to edit the description of %s." % obj.key)


class CmdDestroy(COMMAND_DEFAULT_CLASS):
    """
    permanently delete objects

    Usage:
       @destroy[/switches] [obj, obj2, obj3, [dbref-dbref], ...]

    Switches:
       override - The @destroy command will usually avoid accidentally
                  destroying account objects. This switch overrides this safety.
       force - destroy without confirmation.
    Examples:
       @destroy house, roof, door, 44-78
       @destroy 5-10, flower, 45
       @destroy/force north

    Destroys one or many objects. If dbrefs are used, a range to delete can be
    given, e.g. 4-10. Also the end points will be deleted. This command
    displays a confirmation before destroying, to make sure of your choice.
    You can specify the /force switch to bypass this confirmation.
    """

    key = "@destroy"
    aliases = ["@delete", "@del"]
    switch_options = ("override", "force")
    locks = "cmd:perm(destroy) or perm(Builder)"
    help_category = "Building"

    confirm = True  # set to False to always bypass confirmation
    default_confirm = 'yes'  # what to assume if just pressing enter (yes/no)

    def func(self):
        """Implements the command."""

        caller = self.caller
        delete = True

        if not self.args or not self.lhslist:
            caller.msg("Usage: @destroy[/switches] [obj, obj2, obj3, [dbref-dbref],...]")
            delete = False

        def delobj(obj):
            # helper function for deleting a single object
            string = ""
            if not obj.pk:
                string = "\nObject %s was already deleted." % obj.db_key
            else:
                objname = obj.name
                if not (obj.access(caller, "control") or obj.access(caller, 'delete')):
                    return "\nYou don't have permission to delete %s." % objname
                if obj.account and 'override' not in self.switches:
                    return "\nObject %s is controlled by an active account. Use /override to delete anyway." % objname
                if obj.dbid == int(settings.DEFAULT_HOME.lstrip("#")):
                    return "\nYou are trying to delete |c%s|n, which is set as DEFAULT_HOME. " \
                        "Re-point settings.DEFAULT_HOME to another " \
                        "object before continuing." % objname

                had_exits = hasattr(obj, "exits") and obj.exits
                had_objs = hasattr(obj, "contents") and any(obj for obj in obj.contents
                                                            if not (hasattr(obj, "exits") and obj not in obj.exits))
                # do the deletion
                okay = obj.delete()
                if not okay:
                    string += "\nERROR: %s not deleted, probably because delete() returned False." % objname
                else:
                    string += "\n%s was destroyed." % objname
                    if had_exits:
                        string += " Exits to and from %s were destroyed as well." % objname
                    if had_objs:
                        string += " Objects inside %s were moved to their homes." % objname
            return string

        objs = []
        for objname in self.lhslist:
            if not delete:
                continue

            if '-' in objname:
                # might be a range of dbrefs
                dmin, dmax = [utils.dbref(part, reqhash=False)
                              for part in objname.split('-', 1)]
                if dmin and dmax:
                    for dbref in range(int(dmin), int(dmax + 1)):
                        obj = caller.search("#" + str(dbref))
                        if obj:
                            objs.append(obj)
                    continue
                else:
                    obj = caller.search(objname)
            else:
                obj = caller.search(objname)

            if obj is None:
                self.caller.msg(" (Objects to destroy must either be local or specified with a unique #dbref.)")
            elif obj not in objs:
                objs.append(obj)

        if objs and ("force" not in self.switches and type(self).confirm):
            confirm = "Are you sure you want to destroy "
            if len(objs) == 1:
                confirm += objs[0].get_display_name(caller)
            elif len(objs) < 5:
                confirm += ", ".join([obj.get_display_name(caller) for obj in objs])
            else:
                confirm += ", ".join(["#{}".format(obj.id) for obj in objs])
            confirm += " [yes]/no?" if self.default_confirm == 'yes' else " yes/[no]"
            answer = ""
            while answer.strip().lower() not in ("y", "yes", "n", "no"):
                answer = yield(confirm)
                answer = self.default_confirm if answer == '' else answer

            if answer.strip().lower() in ("n", "no"):
                caller.msg("Cancelled: no object was destroyed.")
                delete = False

        if delete:
            results = []
            for obj in objs:
                results.append(delobj(obj))

            if results:
                caller.msg("".join(results).strip())


class CmdDig(ObjManipCommand):
    """
    build new rooms and connect them to the current location

    Usage:
      @dig[/switches] <roomname>[;alias;alias...][:typeclass]
            [= <exit_to_there>[;alias][:typeclass]]
               [, <exit_to_here>[;alias][:typeclass]]

    Switches:
       tel or teleport - move yourself to the new room

    Examples:
       @dig kitchen = north;n, south;s
       @dig house:myrooms.MyHouseTypeclass
       @dig sheer cliff;cliff;sheer = climb up, climb down

    This command is a convenient way to build rooms quickly; it creates the
    new room and you can optionally set up exits back and forth between your
    current room and the new one. You can add as many aliases as you
    like to the name of the room and the exits in question; an example
    would be 'north;no;n'.
    """
    key = "@dig"
    switch_options = ("teleport",)
    locks = "cmd:perm(dig) or perm(Builder)"
    help_category = "Building"

    # lockstring of newly created rooms, for easy overloading.
    # Will be formatted with the {id} of the creating object.
    new_room_lockstring = "control:id({id}) or perm(Admin); " \
                          "delete:id({id}) or perm(Admin); " \
                          "edit:id({id}) or perm(Admin)"

    def func(self):
        """Do the digging. Inherits variables from ObjManipCommand.parse()"""

        caller = self.caller

        if not self.lhs:
            string = "Usage: @dig[/teleport] <roomname>[;alias;alias...]" \
                     "[:parent] [= <exit_there>"
            string += "[;alias;alias..][:parent]] "
            string += "[, <exit_back_here>[;alias;alias..][:parent]]"
            caller.msg(string)
            return

        room = self.lhs_objs[0]

        if not room["name"]:
            caller.msg("You must supply a new room name.")
            return
        location = caller.location

        # Create the new room
        typeclass = room['option']
        if not typeclass:
            typeclass = settings.BASE_ROOM_TYPECLASS

        # create room
        new_room = create.create_object(typeclass, room["name"],
                                        aliases=room["aliases"],
                                        report_to=caller)
        lockstring = self.new_room_lockstring.format(id=caller.id)
        new_room.locks.add(lockstring)
        alias_string = ""
        if new_room.aliases.all():
            alias_string = " (%s)" % ", ".join(new_room.aliases.all())
        room_string = "Created room %s(%s)%s of type %s." % (
                new_room, new_room.dbref, alias_string, typeclass)

        # create exit to room

        exit_to_string = ""
        exit_back_string = ""

        if self.rhs_objs:
            to_exit = self.rhs_objs[0]
            if not to_exit["name"]:
                exit_to_string = "\nNo exit created to new room."
            elif not location:
                exit_to_string = "\nYou cannot create an exit from a None-location."
            else:
                # Build the exit to the new room from the current one
                typeclass = to_exit["option"]
                if not typeclass:
                    typeclass = settings.BASE_EXIT_TYPECLASS

                new_to_exit = create.create_object(typeclass, to_exit["name"],
                                                   location,
                                                   aliases=to_exit["aliases"],
                                                   locks=lockstring,
                                                   destination=new_room,
                                                   report_to=caller)
                alias_string = ""
                if new_to_exit.aliases.all():
                    alias_string = " (%s)" % ", ".join(new_to_exit.aliases.all())
                exit_to_string = "\nCreated Exit from %s to %s: %s(%s)%s."
                exit_to_string = exit_to_string % (location.name,
                                                   new_room.name,
                                                   new_to_exit,
                                                   new_to_exit.dbref,
                                                   alias_string)

        # Create exit back from new room

        if len(self.rhs_objs) > 1:
            # Building the exit back to the current room
            back_exit = self.rhs_objs[1]
            if not back_exit["name"]:
                exit_back_string = "\nNo back exit created."
            elif not location:
                exit_back_string = "\nYou cannot create an exit back to a None-location."
            else:
                typeclass = back_exit["option"]
                if not typeclass:
                    typeclass = settings.BASE_EXIT_TYPECLASS
                new_back_exit = create.create_object(typeclass,
                                                     back_exit["name"],
                                                     new_room,
                                                     aliases=back_exit["aliases"],
                                                     locks=lockstring,
                                                     destination=location,
                                                     report_to=caller)
                alias_string = ""
                if new_back_exit.aliases.all():
                    alias_string = " (%s)" % ", ".join(new_back_exit.aliases.all())
                exit_back_string = "\nCreated Exit back from %s to %s: %s(%s)%s."
                exit_back_string = exit_back_string % (new_room.name,
                                                       location.name,
                                                       new_back_exit,
                                                       new_back_exit.dbref,
                                                       alias_string)
        caller.msg("%s%s%s" % (room_string, exit_to_string, exit_back_string))
        if new_room and 'teleport' in self.switches:
            caller.move_to(new_room)


class CmdTunnel(COMMAND_DEFAULT_CLASS):
    """
    create new rooms in cardinal directions only

    Usage:
      @tunnel[/switch] <direction>[:typeclass] [= <roomname>[;alias;alias;...][:typeclass]]

    Switches:
      oneway - do not create an exit back to the current location
      tel - teleport to the newly created room

    Example:
      @tunnel n
      @tunnel n = house;mike's place;green building

    This is a simple way to build using pre-defined directions:
     |wn,ne,e,se,s,sw,w,nw|n (north, northeast etc)
     |wu,d|n (up and down)
     |wi,o|n (in and out)
    The full names (north, in, southwest, etc) will always be put as
    main name for the exit, using the abbreviation as an alias (so an
    exit will always be able to be used with both "north" as well as
    "n" for example). Opposite directions will automatically be
    created back from the new room unless the /oneway switch is given.
    For more flexibility and power in creating rooms, use @dig.
    """

    key = "@tunnel"
    aliases = ["@tun"]
    switch_options = ("oneway", "tel")
    locks = "cmd: perm(tunnel) or perm(Builder)"
    help_category = "Building"

    # store the direction, full name and its opposite
    directions = {"n": ("north", "s"),
                  "ne": ("northeast", "sw"),
                  "e": ("east", "w"),
                  "se": ("southeast", "nw"),
                  "s": ("south", "n"),
                  "sw": ("southwest", "ne"),
                  "w": ("west", "e"),
                  "nw": ("northwest", "se"),
                  "u": ("up", "d"),
                  "d": ("down", "u"),
                  "i": ("in", "o"),
                  "o": ("out", "i")}

    def func(self):
        """Implements the tunnel command"""

        if not self.args or not self.lhs:
            string = "Usage: @tunnel[/switch] <direction>[:typeclass] [= <roomname>" \
                     "[;alias;alias;...][:typeclass]]"
            self.caller.msg(string)
            return

        # If we get a typeclass, we need to get just the exitname
        exitshort = self.lhs.split(":")[0]

        if exitshort not in self.directions:
            string = "@tunnel can only understand the following directions: %s." % ",".join(
                    sorted(self.directions.keys()))
            string += "\n(use @dig for more freedom)"
            self.caller.msg(string)
            return

        # retrieve all input and parse it
        exitname, backshort = self.directions[exitshort]
        backname = self.directions[backshort][0]

        # if we recieved a typeclass for the exit, add it to the alias(short name)
        if ":" in self.lhs:
            # limit to only the first : character
            exit_typeclass = ":" + self.lhs.split(":", 1)[-1]
            # exitshort and backshort are the last part of the exit strings,
            # so we add our typeclass argument after
            exitshort += exit_typeclass
            backshort += exit_typeclass

        roomname = "Some place"
        if self.rhs:
            roomname = self.rhs  # this may include aliases; that's fine.

        telswitch = ""
        if "tel" in self.switches:
            telswitch = "/teleport"
        backstring = ""
        if "oneway" not in self.switches:
            backstring = ", %s;%s" % (backname, backshort)

        # build the string we will use to call @dig
        digstring = "@dig%s %s = %s;%s%s" % (telswitch, roomname,
                                             exitname, exitshort, backstring)
        self.execute_cmd(digstring)


class CmdLink(COMMAND_DEFAULT_CLASS):
    """
    link existing rooms together with exits

    Usage:
      @link[/switches] <object> = <target>
      @link[/switches] <object> =
      @link[/switches] <object>

    Switch:
      twoway - connect two exits. For this to work, BOTH <object>
               and <target> must be exit objects.

    If <object> is an exit, set its destination to <target>. Two-way operation
    instead sets the destination to the *locations* of the respective given
    arguments.
    The second form (a lone =) sets the destination to None (same as
    the @unlink command) and the third form (without =) just shows the
    currently set destination.
    """

    key = "@link"
    locks = "cmd:perm(link) or perm(Builder)"
    help_category = "Building"

    def func(self):
        """Perform the link"""
        caller = self.caller

        if not self.args:
            caller.msg("Usage: @link[/twoway] <object> = <target>")
            return

        object_name = self.lhs

        # get object
        obj = caller.search(object_name, global_search=True)
        if not obj:
            return

        if self.rhs:
            # this means a target name was given
            target = caller.search(self.rhs, global_search=True)
            if not target:
                return

            string = ""
            note = "Note: %s(%s) did not have a destination set before. Make sure you linked the right thing."
            if not obj.destination:
                string = note % (obj.name, obj.dbref)
            if "twoway" in self.switches:
                if not (target.location and obj.location):
                    string = "To create a two-way link, %s and %s must both have a location" % (obj, target)
                    string += " (i.e. they cannot be rooms, but should be exits)."
                    self.caller.msg(string)
                    return
                if not target.destination:
                    string += note % (target.name, target.dbref)
                obj.destination = target.location
                target.destination = obj.location
                string += "\nLink created %s (in %s) <-> %s (in %s) (two-way)." % (
                        obj.name, obj.location, target.name, target.location)
            else:
                obj.destination = target
                string += "\nLink created %s -> %s (one way)." % (obj.name, target)

        elif self.rhs is None:
            # this means that no = was given (otherwise rhs
            # would have been an empty string). So we inspect
            # the home/destination on object
            dest = obj.destination
            if dest:
                string = "%s is an exit to %s." % (obj.name, dest.name)
            else:
                string = "%s is not an exit. Its home location is %s." % (obj.name, obj.home)

        else:
            # We gave the command @link 'obj = ' which means we want to
            # clear destination.
            if obj.destination:
                obj.destination = None
                string = "Former exit %s no longer links anywhere." % obj.name
            else:
                string = "%s had no destination to unlink." % obj.name
        # give feedback
        caller.msg(string.strip())


class CmdUnLink(CmdLink):
    """
    remove exit-connections between rooms

    Usage:
      @unlink <Object>

    Unlinks an object, for example an exit, disconnecting
    it from whatever it was connected to.
    """
    # this is just a child of CmdLink

    key = "@unlink"
    locks = "cmd:perm(unlink) or perm(Builder)"
    help_key = "Building"

    def func(self):
        """
        All we need to do here is to set the right command
        and call func in CmdLink
        """

        caller = self.caller

        if not self.args:
            caller.msg("Usage: @unlink <object>")
            return

        # This mimics '@link <obj> = ' which is the same as @unlink
        self.rhs = ""

        # call the @link functionality
        super().func()


class CmdSetHome(CmdLink):
    """
    set an object's home location

    Usage:
      @sethome <obj> [= <home_location>]

    The "home" location is a "safety" location for objects; they
    will be moved there if their current location ceases to exist. All
    objects should always have a home location for this reason.
    It is also a convenient target of the "home" command.

    If no location is given, just view the object's home location.
    """

    key = "@sethome"
    locks = "cmd:perm(@sethome) or perm(Builder)"
    help_category = "Building"

    def func(self):
        """implement the command"""
        if not self.args:
            string = "Usage: @sethome <obj> [= <home_location>]"
            self.caller.msg(string)
            return

        obj = self.caller.search(self.lhs, global_search=True)
        if not obj:
            return
        if not self.rhs:
            # just view
            home = obj.home
            if not home:
                string = "This object has no home location set!"
            else:
                string = "%s's current home is %s(%s)." % (obj, home,
                                                           home.dbref)
        else:
            # set a home location
            new_home = self.caller.search(self.rhs, global_search=True)
            if not new_home:
                return
            old_home = obj.home
            obj.home = new_home
            if old_home:
                string = "%s's home location was changed from %s(%s) to %s(%s)." % (
                        obj, old_home, old_home.dbref, new_home, new_home.dbref)
            else:
                string = "%s' home location was set to %s(%s)." % (obj, new_home, new_home.dbref)
        self.caller.msg(string)


class CmdListCmdSets(COMMAND_DEFAULT_CLASS):
    """
    list command sets defined on an object

    Usage:
      @cmdsets <obj>

    This displays all cmdsets assigned
    to a user. Defaults to yourself.
    """
    key = "@cmdsets"
    aliases = "@listcmsets"
    locks = "cmd:perm(listcmdsets) or perm(Builder)"
    help_category = "Building"

    def func(self):
        """list the cmdsets"""

        caller = self.caller
        if self.arglist:
            obj = caller.search(self.arglist[0])
            if not obj:
                return
        else:
            obj = caller
        string = "%s" % obj.cmdset
        caller.msg(string)


class CmdName(ObjManipCommand):
    """
    change the name and/or aliases of an object

    Usage:
      @name <obj> = <newname>;alias1;alias2

    Rename an object to something new. Use *obj to
    rename an account.

    """

    key = "@name"
    aliases = ["@rename"]
    locks = "cmd:perm(rename) or perm(Builder)"
    help_category = "Building"

    def func(self):
        """change the name"""

        caller = self.caller
        if not self.args:
            caller.msg("Usage: @name <obj> = <newname>[;alias;alias;...]")
            return

        obj = None
        if self.lhs_objs:
            objname = self.lhs_objs[0]['name']
            if objname.startswith("*"):
                # account mode
                obj = caller.account.search(objname.lstrip("*"))
                if obj:
                    if self.rhs_objs[0]['aliases']:
                        caller.msg("Accounts can't have aliases.")
                        return
                    newname = self.rhs
                    if not newname:
                        caller.msg("No name defined!")
                        return
                    if not (obj.access(caller, "control") or obj.access(caller, "edit")):
                        caller.msg("You don't have right to edit this account %s." % obj)
                        return
                    obj.username = newname
                    obj.save()
                    caller.msg("Account's name changed to '%s'." % newname)
                    return
            # object search, also with *
            obj = caller.search(objname)
            if not obj:
                return
        if self.rhs_objs:
            newname = self.rhs_objs[0]['name']
            aliases = self.rhs_objs[0]['aliases']
        else:
            newname = self.rhs
            aliases = None
        if not newname and not aliases:
            caller.msg("No names or aliases defined!")
            return
        if not (obj.access(caller, "control") or obj.access(caller, "edit")):
            caller.msg("You don't have the right to edit %s." % obj)
            return
        # change the name and set aliases:
        if newname:
            obj.name = newname
        astring = ""
        if aliases:
            [obj.aliases.add(alias) for alias in aliases]
            astring = " (%s)" % (", ".join(aliases))
        # fix for exits - we need their exit-command to change name too
        if obj.destination:
            obj.flush_from_cache(force=True)
        caller.msg("Object's name changed to '%s'%s." % (newname, astring))


class CmdOpen(ObjManipCommand):
    """
    open a new exit from the current room

    Usage:
      @open <new exit>[;alias;alias..][:typeclass] [,<return exit>[;alias;..][:typeclass]]] = <destination>

    Handles the creation of exits. If a destination is given, the exit
    will point there. The <return exit> argument sets up an exit at the
    destination leading back to the current room. Destination name
    can be given both as a #dbref and a name, if that name is globally
    unique.

    """
    key = "@open"
    locks = "cmd:perm(open) or perm(Builder)"
    help_category = "Building"

    # a custom member method to chug out exits and do checks
    def create_exit(self, exit_name, location, destination,
                    exit_aliases=None, typeclass=None):
        """
        Helper function to avoid code duplication.
        At this point we know destination is a valid location

        """
        caller = self.caller
        string = ""
        # check if this exit object already exists at the location.
        # we need to ignore errors (so no automatic feedback)since we
        # have to know the result of the search to decide what to do.
        exit_obj = caller.search(exit_name, location=location, quiet=True, exact=True)
        if len(exit_obj) > 1:
            # give error message and return
            caller.search(exit_name, location=location, exact=True)
            return None
        if exit_obj:
            exit_obj = exit_obj[0]
            if not exit_obj.destination:
                # we are trying to link a non-exit
                string = "'%s' already exists and is not an exit!\nIf you want to convert it "
                string += "to an exit, you must assign an object to the 'destination' property first."
                caller.msg(string % exit_name)
                return None
            # we are re-linking an old exit.
            old_destination = exit_obj.destination
            if old_destination:
                string = "Exit %s already exists." % exit_name
                if old_destination.id != destination.id:
                    # reroute the old exit.
                    exit_obj.destination = destination
                    if exit_aliases:
                        [exit_obj.aliases.add(alias) for alias in exit_aliases]
                    string += " Rerouted its old destination '%s' to '%s' and changed aliases." % (
                            old_destination.name, destination.name)
                else:
                    string += " It already points to the correct place."

        else:
            # exit does not exist before. Create a new one.
            if not typeclass:
                typeclass = settings.BASE_EXIT_TYPECLASS
            exit_obj = create.create_object(typeclass,
                                            key=exit_name,
                                            location=location,
                                            aliases=exit_aliases,
                                            report_to=caller)
            if exit_obj:
                # storing a destination is what makes it an exit!
                exit_obj.destination = destination
                string = "" if not exit_aliases else " (aliases: %s)" % (
                    ", ".join([str(e) for e in exit_aliases]))
                string = "Created new Exit '%s' from %s to %s%s." % (
                    exit_name, location.name, destination.name, string)
            else:
                string = "Error: Exit '%s' not created." % exit_name
        # emit results
        caller.msg(string)
        return exit_obj

    def func(self):
        """
        This is where the processing starts.
        Uses the ObjManipCommand.parser() for pre-processing
        as well as the self.create_exit() method.
        """
        caller = self.caller

        if not self.args or not self.rhs:
            string = "Usage: @open <new exit>[;alias...][:typeclass][,<return exit>[;alias..][:typeclass]]] "
            string += "= <destination>"
            caller.msg(string)
            return

        # We must have a location to open an exit
        location = caller.location
        if not location:
            caller.msg("You cannot create an exit from a None-location.")
            return

        # obtain needed info from cmdline

        exit_name = self.lhs_objs[0]['name']
        exit_aliases = self.lhs_objs[0]['aliases']
        exit_typeclass = self.lhs_objs[0]['option']
        dest_name = self.rhs

        # first, check so the destination exists.
        destination = caller.search(dest_name, global_search=True)
        if not destination:
            return

        # Create exit
        ok = self.create_exit(exit_name,
                              location,
                              destination,
                              exit_aliases,
                              exit_typeclass)
        if not ok:
            # an error; the exit was not created, so we quit.
            return
        # Create back exit, if any
        if len(self.lhs_objs) > 1:
            back_exit_name = self.lhs_objs[1]['name']
            back_exit_aliases = self.lhs_objs[1]['aliases']
            back_exit_typeclass = self.lhs_objs[1]['option']
            self.create_exit(back_exit_name,
                             destination,
                             location,
                             back_exit_aliases,
                             back_exit_typeclass)


def _convert_from_string(cmd, strobj):
    """
    Converts a single object in *string form* to its equivalent python
    type.

     Python earlier than 2.6:
    Handles floats, ints, and limited nested lists and dicts
    (can't handle lists in a dict, for example, this is mainly due to
    the complexity of parsing this rather than any technical difficulty -
    if there is a need for @set-ing such complex structures on the
    command line we might consider adding it).
     Python 2.6 and later:
    Supports all Python structures through literal_eval as long as they
    are valid Python syntax. If they are not (such as [test, test2], ie
    without the quotes around the strings), the entire structure will
    be converted to a string and a warning will be given.

    We need to convert like this since all data being sent over the
    telnet connection by the Account is text - but we will want to
    store it as the "real" python type so we can do convenient
    comparisons later (e.g.  obj.db.value = 2, if value is stored as a
    string this will always fail).
    """

    def rec_convert(obj):
        """
        Helper function of recursive conversion calls. This is only
        used for Python <=2.5. After that literal_eval is available.
        """
        # simple types
        try:
            return int(obj)
        except ValueError:
            # obj cannot be converted to int - that's fine
            pass
        try:
            return float(obj)
        except ValueError:
            # obj cannot be converted to float - that's fine
            pass
        # iterables
        if obj.startswith('[') and obj.endswith(']'):
            "A list. Traverse recursively."
            return [rec_convert(val) for val in obj[1:-1].split(',')]
        if obj.startswith('(') and obj.endswith(')'):
            "A tuple. Traverse recursively."
            return tuple([rec_convert(val) for val in obj[1:-1].split(',')])
        if obj.startswith('{') and obj.endswith('}') and ':' in obj:
            "A dict. Traverse recursively."
            return dict([(rec_convert(pair.split(":", 1)[0]),
                          rec_convert(pair.split(":", 1)[1]))
                         for pair in obj[1:-1].split(',') if ":" in pair])
        # if nothing matches, return as-is
        return obj

    # Use literal_eval to parse python structure exactly.
    try:
        return _LITERAL_EVAL(strobj)
    except (SyntaxError, ValueError):
        # treat as string
        strobj = utils.to_str(strobj)
        string = "|RNote: name \"|r%s|R\" was converted to a string. " \
                 "Make sure this is acceptable." % strobj
        cmd.caller.msg(string)
        return strobj
    else:
        # fall back to old recursive solution (does not support
        # nested lists/dicts)
        return rec_convert(strobj.strip())


class CmdSetAttribute(ObjManipCommand):
    """
    set attribute on an object or account

    Usage:
      @set <obj>/<attr> = <value>
      @set <obj>/<attr> =
      @set <obj>/<attr>
      @set *<account>/attr = <value>

    Switch:
        edit: Open the line editor (string values only)
        script: If we're trying to set an attribute on a script
        channel: If we're trying to set an attribute on a channel
        account: If we're trying to set an attribute on an account
        room: Setting an attribute on a room (global search)
        exit: Setting an attribute on an exit (global search)
        char: Setting an attribute on a character (global search)
        character: Alias for char, as above.

    Sets attributes on objects. The second form clears
    a previously set attribute while the last form
    inspects the current value of the attribute
    (if any).

    The most common data to save with this command are strings and
    numbers. You can however also set Python primitives such as lists,
    dictionaries and tuples on objects (this might be important for
    the functionality of certain custom objects).  This is indicated
    by you starting your value with one of |c'|n, |c"|n, |c(|n, |c[|n
    or |c{ |n.
    Note that you should leave a space after starting a dictionary ('{ ')
    so as to not confuse the dictionary start with a colour code like \{g.
    Remember that if you use Python primitives like this, you must
    write proper Python syntax too - notably you must include quotes
    around your strings or you will get an error.

    """

    key = "@set"
    locks = "cmd:perm(set) or perm(Builder)"
    help_category = "Building"

    def check_obj(self, obj):
        """
        This may be overridden by subclasses in case restrictions need to be
        placed on whether certain objects can have attributes set by certain
        accounts.

        This function is expected to display its own error message.

        Returning False will abort the command.
        """
        return True

    def check_attr(self, obj, attr_name):
        """
        This may be overridden by subclasses in case restrictions need to be
        placed on what attributes can be set by who beyond the normal lock.

        This functions is expected to display its own error message. It is
        run once for every attribute that is checked, blocking only those
        attributes which are not permitted and letting the others through.
        """
        return attr_name

    def view_attr(self, obj, attr):
        """
        Look up the value of an attribute and return a string displaying it.
        """
        if obj.attributes.has(attr):
            return "\nAttribute %s/%s = %s" % (obj.name, attr,
                                               obj.attributes.get(attr))
        else:
            return "\n%s has no attribute '%s'." % (obj.name, attr)

    def rm_attr(self, obj, attr):
        """
        Remove an attribute from the object, and report back.
        """
        if obj.attributes.has(attr):
            val = obj.attributes.has(attr)
            obj.attributes.remove(attr)
            return "\nDeleted attribute '%s' (= %s) from %s." % (attr, val, obj.name)
        else:
            return "\n%s has no attribute '%s'." % (obj.name, attr)

    def set_attr(self, obj, attr, value):
        try:
            verb = "Modified" if obj.attributes.has(attr) else "Created"
            obj.attributes.add(attr, value)
            return "\n%s attribute %s/%s = %s" % (verb, obj.name, attr, repr(value))
        except SyntaxError:
            # this means literal_eval tried to parse a faulty string
            return ("\n|RCritical Python syntax error in your value. Only "
                    "primitive Python structures are allowed.\nYou also "
                    "need to use correct Python syntax. Remember especially "
                    "to put quotes around all strings inside lists and "
                    "dicts.|n")

    def edit_handler(self, obj, attr):
        """Activate the line editor"""
        def load(caller):
            """Called for the editor to load the buffer"""
            old_value = obj.attributes.get(attr)
            if old_value is not None and not isinstance(old_value, str):
                typ = type(old_value).__name__
                self.caller.msg("|RWARNING! Saving this buffer will overwrite the "
                                "current attribute (of type %s) with a string!|n" % typ)
                return str(old_value)
            return old_value

        def save(caller, buf):
            """Called when editor saves its buffer."""
            obj.attributes.add(attr, buf)
            caller.msg("Saved Attribute %s." % attr)
        # start the editor
        EvEditor(self.caller, load, save, key="%s/%s" % (obj, attr))

    def search_for_obj(self, objname):
        """
        Searches for an object matching objname. The object may be of different typeclasses.
        Args:
            objname: Name of the object we're looking for

        Returns:
            A typeclassed object, or None if nothing is found.
        """
        from evennia.utils.utils import variable_from_module
        _AT_SEARCH_RESULT = variable_from_module(*settings.SEARCH_AT_RESULT.rsplit('.', 1))
        caller = self.caller
        if objname.startswith('*') or "account" in self.switches:
            found_obj = caller.search_account(objname.lstrip('*'))
        elif "script" in self.switches:
            found_obj = _AT_SEARCH_RESULT(search.search_script(objname), caller)
        elif "channel" in self.switches:
            found_obj = _AT_SEARCH_RESULT(search.search_channel(objname), caller)
        else:
            global_search = True
            if "char" in self.switches or "character" in self.switches:
                typeclass = settings.BASE_CHARACTER_TYPECLASS
            elif "room" in self.switches:
                typeclass = settings.BASE_ROOM_TYPECLASS
            elif "exit" in self.switches:
                typeclass = settings.BASE_EXIT_TYPECLASS
            else:
                global_search = False
                typeclass = None
            found_obj = caller.search(objname, global_search=global_search, typeclass=typeclass)
        return found_obj

    def func(self):
        """Implement the set attribute - a limited form of @py."""

        caller = self.caller
        if not self.args:
            caller.msg("Usage: @set obj/attr = value. Use empty value to clear.")
            return

        # get values prepared by the parser
        value = self.rhs
        objname = self.lhs_objattr[0]['name']
        attrs = self.lhs_objattr[0]['attrs']

        obj = self.search_for_obj(objname)
        if not obj:
            return

        if not self.check_obj(obj):
            return

        result = []
        if "edit" in self.switches:
            # edit in the line editor
            if not (obj.access(self.caller, 'control') or obj.access(self.caller, 'edit')):
                caller.msg("You don't have permission to edit %s." % obj.key)
                return

            if len(attrs) > 1:
                caller.msg("The Line editor can only be applied "
                           "to one attribute at a time.")
                return
            self.edit_handler(obj, attrs[0])
            return
        if not value:
            if self.rhs is None:
                # no = means we inspect the attribute(s)
                if not attrs:
                    attrs = [attr.key for attr in obj.attributes.all()]
                for attr in attrs:
                    if not self.check_attr(obj, attr):
                        continue
                    result.append(self.view_attr(obj, attr))
                # we view it without parsing markup.
                self.caller.msg("".join(result).strip(), options={"raw": True})
                return
            else:
                # deleting the attribute(s)
                if not (obj.access(self.caller, 'control') or obj.access(self.caller, 'edit')):
                    caller.msg("You don't have permission to edit %s." % obj.key)
                    return
                for attr in attrs:
                    if not self.check_attr(obj, attr):
                        continue
                    result.append(self.rm_attr(obj, attr))
        else:
            # setting attribute(s). Make sure to convert to real Python type before saving.
            if not (obj.access(self.caller, 'control') or obj.access(self.caller, 'edit')):
                caller.msg("You don't have permission to edit %s." % obj.key)
                return
            for attr in attrs:
                if not self.check_attr(obj, attr):
                    continue
                value = _convert_from_string(self, value)
                result.append(self.set_attr(obj, attr, value))
        # send feedback
        caller.msg("".join(result).strip('\n'))


class CmdTypeclass(COMMAND_DEFAULT_CLASS):
    """
    set or change an object's typeclass

    Usage:
      @typeclass[/switch] <object> [= typeclass.path]
      @type                     ''
      @parent                   ''
      @typeclass/list/show [typeclass.path]
      @swap - this is a shorthand for using /force/reset flags.
      @update - this is a shorthand for using the /force/reload flag.

    Switch:
      show, examine - display the current typeclass of object (default) or, if
            given a typeclass path, show the docstring of that typeclass.
      update - *only* re-run at_object_creation on this object
              meaning locks or other properties set later may remain.
      reset - clean out *all* the attributes and properties on the
              object - basically making this a new clean object.
      force - change to the typeclass also if the object
              already has a typeclass of the same name.
      list - show available typeclasses.


    Example:
      @type button = examples.red_button.RedButton

    If the typeclass_path is not given, the current object's
    typeclass is assumed.

    View or set an object's typeclass. If setting, the creation hooks
    of the new typeclass will be run on the object. If you have
    clashing properties on the old class, use /reset. By default you
    are protected from changing to a typeclass of the same name as the
    one you already have - use /force to override this protection.

    The given typeclass must be identified by its location using
    python dot-notation pointing to the correct module and class. If
    no typeclass is given (or a wrong typeclass is given). Errors in
    the path or new typeclass will lead to the old typeclass being
    kept. The location of the typeclass module is searched from the
    default typeclass directory, as defined in the server settings.

    """

    key = "@typeclass"
    aliases = ["@type", "@parent", "@swap", "@update"]
    switch_options = ("show", "examine", "update", "reset", "force", "list")
    locks = "cmd:perm(typeclass) or perm(Builder)"
    help_category = "Building"

    def func(self):
        """Implements command"""

        caller = self.caller

        if 'list' in self.switches:
            tclasses = get_all_typeclasses()
            contribs = [key for key in sorted(tclasses)
                        if key.startswith("evennia.contrib")] or ["<None loaded>"]
            core = [key for key in sorted(tclasses)
                    if key.startswith("evennia") and key not in contribs] or ["<None loaded>"]
            game = [key for key in sorted(tclasses)
                    if not key.startswith("evennia")] or ["<None loaded>"]
            string = ("|wCore typeclasses|n\n"
                      "    {core}\n"
                      "|wLoaded Contrib typeclasses|n\n"
                      "    {contrib}\n"
                      "|wGame-dir typeclasses|n\n"
                      "    {game}").format(core="\n    ".join(core),
                                           contrib="\n    ".join(contribs),
                                           game="\n    ".join(game))
            EvMore(caller, string, exit_on_lastpage=True)
            return

        if not self.args:
            caller.msg("Usage: %s <object> [= typeclass]" % self.cmdstring)
            return

        if "show" in self.switches or "examine" in self.switches:
            oquery = self.lhs
            obj = caller.search(oquery, quiet=True)
            if not obj:
                # no object found to examine, see if it's a typeclass-path instead
                tclasses = get_all_typeclasses()
                matches = [(key, tclass)
                           for key, tclass in tclasses.items() if key.endswith(oquery)]
                nmatches = len(matches)
                if nmatches > 1:
                    caller.msg("Multiple typeclasses found matching {}:\n  {}".format(
                        oquery, "\n  ".join(tup[0] for tup in matches)))
                elif not matches:
                    caller.msg("No object or typeclass path found to match '{}'".format(oquery))
                else:
                    # one match found
                    caller.msg("Docstring for typeclass '{}':\n{}".format(
                        oquery, matches[0][1].__doc__))
            else:
                # do the search again to get the error handling in case of multi-match
                obj = caller.search(oquery)
                if not obj:
                    return
                caller.msg("{}'s current typeclass is '{}.{}'".format(
                    obj.name, obj.__class__.__module__, obj.__class__.__name__))
            return

        # get object to swap on
        obj = caller.search(self.lhs)
        if not obj:
            return

        if not hasattr(obj, "__dbclass__"):
            string = "%s is not a typed object." % obj.name
            caller.msg(string)
            return

        new_typeclass = self.rhs or obj.path

        if "show" in self.switches or "examine" in self.switches:
            string = "%s's current typeclass is %s." % (obj.name, obj.__class__)
            caller.msg(string)
            return

        if self.cmdstring == "@swap":
            self.switches.append("force")
            self.switches.append("reset")
        elif self.cmdstring == "@update":
            self.switches.append("force")
            self.switches.append("update")

        if not (obj.access(caller, "control") or obj.access(caller, 'edit')):
            caller.msg("You are not allowed to do that.")
            return

        if not hasattr(obj, 'swap_typeclass'):
            caller.msg("This object cannot have a type at all!")
            return

        is_same = obj.is_typeclass(new_typeclass, exact=True)
        if is_same and 'force' not in self.switches:
            string = "%s already has the typeclass '%s'. Use /force to override." % (obj.name, new_typeclass)
        else:
            update = "update" in self.switches
            reset = "reset" in self.switches
            hooks = "at_object_creation" if update else "all"
            old_typeclass_path = obj.typeclass_path

            # we let this raise exception if needed
            obj.swap_typeclass(new_typeclass, clean_attributes=reset,
                               clean_cmdsets=reset, run_start_hooks=hooks)

            if is_same:
                string = "%s updated its existing typeclass (%s).\n" % (obj.name, obj.path)
            else:
                string = "%s changed typeclass from %s to %s.\n" % (obj.name,
                                                                    old_typeclass_path,
                                                                    obj.typeclass_path)
            if update:
                string += "Only the at_object_creation hook was run (update mode)."
            else:
                string += "All object creation hooks were run."
            if reset:
                string += " All old attributes where deleted before the swap."
            else:
                string += " Attributes set before swap were not removed."

        caller.msg(string)


class CmdWipe(ObjManipCommand):
    """
    clear all attributes from an object

    Usage:
      @wipe <object>[/<attr>[/<attr>...]]

    Example:
      @wipe box
      @wipe box/colour

    Wipes all of an object's attributes, or optionally only those
    matching the given attribute-wildcard search string.
    """
    key = "@wipe"
    locks = "cmd:perm(wipe) or perm(Builder)"
    help_category = "Building"

    def func(self):
        """
        inp is the dict produced in ObjManipCommand.parse()
        """

        caller = self.caller

        if not self.args:
            caller.msg("Usage: @wipe <object>[/<attr>/<attr>...]")
            return

        # get the attributes set by our custom parser
        objname = self.lhs_objattr[0]['name']
        attrs = self.lhs_objattr[0]['attrs']

        obj = caller.search(objname)
        if not obj:
            return
        if not (obj.access(caller, "control") or obj.access(caller, 'edit')):
            caller.msg("You are not allowed to do that.")
            return
        if not attrs:
            # wipe everything
            obj.attributes.clear()
            string = "Wiped all attributes on %s." % obj.name
        else:
            for attrname in attrs:
                obj.attributes.remove(attrname)
            string = "Wiped attributes %s on %s."
            string = string % (",".join(attrs), obj.name)
        caller.msg(string)


class CmdLock(ObjManipCommand):
    """
    assign a lock definition to an object

    Usage:
      @lock <object or *account>[ = <lockstring>]
      or
      @lock[/switch] <object or *account>/<access_type>

    Switch:
      del - delete given access type
      view - view lock associated with given access type (default)

    If no lockstring is given, shows all locks on
    object.

    Lockstring is of the form
       access_type:[NOT] func1(args)[ AND|OR][ NOT] func2(args) ...]
    Where func1, func2 ... valid lockfuncs with or without arguments.
    Separator expressions need not be capitalized.

    For example:
       'get: id(25) or perm(Admin)'
    The 'get' lock access_type is checked e.g. by the 'get' command.
    An object locked with this example lock will only be possible to pick up
    by Admins or by an object with id=25.

    You can add several access_types after one another by separating
    them by ';', i.e:
       'get:id(25); delete:perm(Builder)'
    """
    key = "@lock"
    aliases = ["@locks"]
    locks = "cmd: perm(locks) or perm(Builder)"
    help_category = "Building"

    def func(self):
        """Sets up the command"""

        caller = self.caller
        if not self.args:
            string = "@lock <object>[ = <lockstring>] or @lock[/switch] " \
                     "<object>/<access_type>"
            caller.msg(string)
            return

        if '/' in self.lhs:
            # call of the form @lock obj/access_type
            objname, access_type = [p.strip() for p in self.lhs.split('/', 1)]
            obj = None
            if objname.startswith("*"):
                obj = caller.search_account(objname.lstrip('*'))
            if not obj:
                obj = caller.search(objname)
                if not obj:
                    return
            has_control_access = obj.access(caller, 'control')
            if access_type == 'control' and not has_control_access:
                # only allow to change 'control' access if you have 'control' access already
                caller.msg("You need 'control' access to change this type of lock.")
                return

            if not has_control_access or obj.access(caller, "edit"):
                caller.msg("You are not allowed to do that.")
                return

            lockdef = obj.locks.get(access_type)

            if lockdef:
                if 'del' in self.switches:
                    obj.locks.delete(access_type)
                    string = "deleted lock %s" % lockdef
                else:
                    string = lockdef
            else:
                string = "%s has no lock of access type '%s'." % (obj, access_type)
            caller.msg(string)
            return

        if self.rhs:
            # we have a = separator, so we are assigning a new lock
            if self.switches:
                swi = ", ".join(self.switches)
                caller.msg("Switch(es) |w%s|n can not be used with a "
                           "lock assignment. Use e.g. "
                           "|w@lock/del objname/locktype|n instead." % swi)
                return

            objname, lockdef = self.lhs, self.rhs
            obj = None
            if objname.startswith("*"):
                obj = caller.search_account(objname.lstrip('*'))
            if not obj:
                obj = caller.search(objname)
                if not obj:
                    return
            if not (obj.access(caller, 'control') or obj.access(caller, "edit")):
                caller.msg("You are not allowed to do that.")
                return
            ok = False
            lockdef = re.sub(r"\'|\"", "", lockdef)
            try:
                ok = obj.locks.add(lockdef)
            except LockException as e:
                caller.msg(str(e))
            if "cmd" in lockdef.lower() and \
                    inherits_from(obj, "evennia.objects.objects.DefaultExit"):
                # special fix to update Exits since "cmd"-type locks won't
                # update on them unless their cmdsets are rebuilt.
                obj.at_init()
            if ok:
                caller.msg("Added lock '%s' to %s." % (lockdef, obj))
            return

        # if we get here, we are just viewing all locks on obj
        obj = None
        if self.lhs.startswith("*"):
            obj = caller.search_account(self.lhs.lstrip("*"))
        if not obj:
            obj = caller.search(self.lhs)
        if not obj:
            return
        if not (obj.access(caller, 'control') or obj.access(caller, "edit")):
            caller.msg("You are not allowed to do that.")
            return
        caller.msg("\n".join(obj.locks.all()))


class CmdExamine(ObjManipCommand):
    """
    get detailed information about an object

    Usage:
      examine [<object>[/attrname]]
      examine [*<account>[/attrname]]

    Switch:
      account - examine an Account (same as adding *)
      object - examine an Object (useful when OOC)

    The examine command shows detailed game info about an
    object and optionally a specific attribute on it.
    If object is not specified, the current location is examined.

    Append a * before the search string to examine an account.

    """
    key = "@examine"
    aliases = ["@ex", "exam"]
    locks = "cmd:perm(examine) or perm(Builder)"
    help_category = "Building"
    arg_regex = r"(/\w+?(\s|$))|\s|$"

    account_mode = False

    def list_attribute(self, crop, attr, value):
        """
        Formats a single attribute line.
        """
        if crop:
            if not isinstance(value, str):
                value = utils.to_str(value, force_string=True)
            value = utils.crop(value)

        string = "\n %s = %s" % (attr, value)
        string = raw(string)
        return string

    def format_attributes(self, obj, attrname=None, crop=True):
        """
        Helper function that returns info about attributes and/or
        non-persistent data stored on object
        """

        if attrname:
            db_attr = [(attrname, obj.attributes.get(attrname))]
            try:
                ndb_attr = [(attrname, object.__getattribute__(obj.ndb, attrname))]
            except Exception:
                ndb_attr = None
        else:
            db_attr = [(attr.key, attr.value) for attr in obj.db_attributes.all()]
            try:
                ndb_attr = obj.nattributes.all(return_tuples=True)
            except Exception:
                ndb_attr = None
        string = ""
        if db_attr and db_attr[0]:
            string += "\n|wPersistent attributes|n:"
            for attr, value in db_attr:
                string += self.list_attribute(crop, attr, value)
        if ndb_attr and ndb_attr[0]:
            string += "\n|wNon-Persistent attributes|n:"
            for attr, value in ndb_attr:
                string += self.list_attribute(crop, attr, value)
        return string

    def format_output(self, obj, avail_cmdset):
        """
        Helper function that creates a nice report about an object.

        returns a string.
        """

        string = "\n|wName/key|n: |c%s|n (%s)" % (obj.name, obj.dbref)
        if hasattr(obj, "aliases") and obj.aliases.all():
            string += "\n|wAliases|n: %s" % (", ".join(utils.make_iter(str(obj.aliases))))
        if hasattr(obj, "sessions") and obj.sessions.all():
            string += "\n|wSession id(s)|n: %s" % (", ".join("#%i" % sess.sessid
                                                             for sess in obj.sessions.all()))
        if hasattr(obj, "email") and obj.email:
            string += "\n|wEmail|n: |c%s|n" % obj.email
        if hasattr(obj, "has_account") and obj.has_account:
            string += "\n|wAccount|n: |c%s|n" % obj.account.name
            perms = obj.account.permissions.all()
            if obj.account.is_superuser:
                perms = ["<Superuser>"]
            elif not perms:
                perms = ["<None>"]
            string += "\n|wAccount Perms|n: %s" % (", ".join(perms))
            if obj.account.attributes.has("_quell"):
                string += " |r(quelled)|n"
        string += "\n|wTypeclass|n: %s (%s)" % (obj.typename,
                                                obj.typeclass_path)
        if hasattr(obj, "location"):
            string += "\n|wLocation|n: %s" % obj.location
            if obj.location:
                string += " (#%s)" % obj.location.id
        if hasattr(obj, "home"):
            string += "\n|wHome|n: %s" % obj.home
            if obj.home:
                string += " (#%s)" % obj.home.id
        if hasattr(obj, "destination") and obj.destination:
            string += "\n|wDestination|n: %s" % obj.destination
            if obj.destination:
                string += " (#%s)" % obj.destination.id
        perms = obj.permissions.all()
        if perms:
            perms_string = (", ".join(perms))
        else:
            perms_string = "<None>"
        if obj.is_superuser:
            perms_string += " [Superuser]"

        string += "\n|wPermissions|n: %s" % perms_string

        locks = str(obj.locks)
        if locks:
            locks_string = utils.fill("; ".join([lock for lock in locks.split(';')]), indent=6)
        else:
            locks_string = " Default"
        string += "\n|wLocks|n:%s" % locks_string

        if not (len(obj.cmdset.all()) == 1 and obj.cmdset.current.key == "_EMPTY_CMDSET"):
            # all() returns a 'stack', so make a copy to sort.
            stored_cmdsets = sorted(obj.cmdset.all(), key=lambda x: x.priority, reverse=True)
            string += "\n|wStored Cmdset(s)|n:\n %s" % ("\n ".join("%s [%s] (%s, prio %s)" % (
                cmdset.path, cmdset.key, cmdset.mergetype, cmdset.priority) for cmdset in stored_cmdsets
                                                                   if cmdset.key != "_EMPTY_CMDSET"))

            # this gets all components of the currently merged set
            all_cmdsets = [(cmdset.key, cmdset) for cmdset in avail_cmdset.merged_from]
            # we always at least try to add account- and session sets since these are ignored
            # if we merge on the object level.
            if hasattr(obj, "account") and obj.account:
                all_cmdsets.extend([(cmdset.key, cmdset) for cmdset in obj.account.cmdset.all()])
                if obj.sessions.count():
                    # if there are more sessions than one on objects it's because of multisession mode 3.
                    # we only show the first session's cmdset here (it is -in principle- possible that
                    # different sessions have different cmdsets but for admins who want such madness
                    # it is better that they overload with their own CmdExamine to handle it).
                    all_cmdsets.extend([(cmdset.key, cmdset) for cmdset in obj.account.sessions.all()[0].cmdset.all()])
            else:
                try:
                    # we have to protect this since many objects don't have sessions.
                    all_cmdsets.extend([(cmdset.key, cmdset)
                                        for cmdset in obj.get_session(obj.sessions.get()).cmdset.all()])
                except (TypeError, AttributeError):
                    # an error means we are merging an object without a session
                    pass
            all_cmdsets = [cmdset for cmdset in dict(all_cmdsets).values()]
            all_cmdsets.sort(key=lambda x: x.priority, reverse=True)
            string += "\n|wMerged Cmdset(s)|n:\n %s" % ("\n ".join("%s [%s] (%s, prio %s)" % (
                cmdset.path, cmdset.key, cmdset.mergetype, cmdset.priority) for cmdset in all_cmdsets))

            # list the commands available to this object
            avail_cmdset = sorted([cmd.key for cmd in avail_cmdset
                                   if cmd.access(obj, "cmd")])

            cmdsetstr = utils.fill(", ".join(avail_cmdset), indent=2)
            string += "\n|wCommands available to %s (result of Merged CmdSets)|n:\n %s" % (obj.key, cmdsetstr)

        if hasattr(obj, "scripts") and hasattr(obj.scripts, "all") and obj.scripts.all():
            string += "\n|wScripts|n:\n %s" % obj.scripts
        # add the attributes
        string += self.format_attributes(obj)

        # display Tags
        tags_string = utils.fill(", ".join("%s[%s]" % (tag, category)
                                           for tag, category in obj.tags.all(return_key_and_category=True)), indent=5)
        if tags_string:
            string += "\n|wTags[category]|n: %s" % tags_string.strip()

        # add the contents
        exits = []
        pobjs = []
        things = []
        if hasattr(obj, "contents"):
            for content in obj.contents:
                if content.destination:
                    exits.append(content)
                elif content.account:
                    pobjs.append(content)
                else:
                    things.append(content)
            if exits:
                string += "\n|wExits|n: %s" % ", ".join(
                    ["%s(%s)" % (exit.name, exit.dbref) for exit in exits])
            if pobjs:
                string += "\n|wCharacters|n: %s" % ", ".join(
                    ["|c%s|n(%s)" % (pobj.name, pobj.dbref) for pobj in pobjs])
            if things:
                string += "\n|wContents|n: %s" % ", ".join(
                    ["%s(%s)" % (cont.name, cont.dbref) for cont in obj.contents
                     if cont not in exits and cont not in pobjs])
        separator = "-" * _DEFAULT_WIDTH
        # output info
        return '%s\n%s\n%s' % (separator, string.strip(), separator)

    def func(self):
        """Process command"""
        caller = self.caller

        def get_cmdset_callback(cmdset):
            """
            We make use of the cmdhandeler.get_and_merge_cmdsets below. This
            is an asynchronous function, returning a Twisted deferred.
            So in order to properly use this we need use this callback;
            it is called with the result of get_and_merge_cmdsets, whenever
            that function finishes. Taking the resulting cmdset, we continue
            to format and output the result.
            """
            string = self.format_output(obj, cmdset)
            self.msg(string.strip())

        if not self.args:
            # If no arguments are provided, examine the invoker's location.
            if hasattr(caller, "location"):
                obj = caller.location
                if not obj.access(caller, 'examine'):
                    # If we don't have special info access, just look at the object instead.
                    self.msg(caller.at_look(obj))
                    return
                # using callback for printing result whenever function returns.
                get_and_merge_cmdsets(obj, self.session, self.account, obj, "object",
                                      self.raw_string).addCallback(get_cmdset_callback)
            else:
                self.msg("You need to supply a target to examine.")
            return

        # we have given a specific target object
        for objdef in self.lhs_objattr:

            obj = None
            obj_name = objdef['name']
            obj_attrs = objdef['attrs']

            self.account_mode = utils.inherits_from(caller, "evennia.accounts.accounts.DefaultAccount") or \
                "account" in self.switches or obj_name.startswith('*')
            if self.account_mode:
                try:
                    obj = caller.search_account(obj_name.lstrip('*'))
                except AttributeError:
                    # this means we are calling examine from an account object
                    obj = caller.search(obj_name.lstrip('*'), search_object='object' in self.switches)
            else:
                obj = caller.search(obj_name)
            if not obj:
                continue

            if not obj.access(caller, 'examine'):
                # If we don't have special info access, just look
                # at the object instead.
                self.msg(caller.at_look(obj))
                continue

            if obj_attrs:
                for attrname in obj_attrs:
                    # we are only interested in specific attributes
                    caller.msg(self.format_attributes(obj, attrname, crop=False))
            else:
                if obj.sessions.count():
                    mergemode = "session"
                elif self.account_mode:
                    mergemode = "account"
                else:
                    mergemode = "object"
                # using callback to print results whenever function returns.
                get_and_merge_cmdsets(obj, self.session, self.account, obj, mergemode, self.raw_string).addCallback(get_cmdset_callback)


class CmdFind(COMMAND_DEFAULT_CLASS):
    """
    search the database for objects

    Usage:
      @find[/switches] <name or dbref or *account> [= dbrefmin[-dbrefmax]]
      @locate - this is a shorthand for using the /loc switch.

    Switches:
      room       - only look for rooms (location=None)
      exit       - only look for exits (destination!=None)
      char       - only look for characters (BASE_CHARACTER_TYPECLASS)
      exact      - only exact matches are returned.
      loc        - display object location if exists and match has one result
      startswith - search for names starting with the string, rather than containing

    Searches the database for an object of a particular name or exact #dbref.
    Use *accountname to search for an account. The switches allows for
    limiting object matches to certain game entities. Dbrefmin and dbrefmax
    limits matches to within the given dbrefs range, or above/below if only
    one is given.
    """

    key = "@find"
    aliases = "@search, @locate"
    switch_options = ("room", "exit", "char", "exact", "loc", "startswith")
    locks = "cmd:perm(find) or perm(Builder)"
    help_category = "Building"

    def func(self):
        """Search functionality"""
        caller = self.caller
        switches = self.switches

        if not self.args:
            caller.msg("Usage: @find <string> [= low [-high]]")
            return

        if "locate" in self.cmdstring:  # Use option /loc as a default for @locate command alias
            switches.append('loc')

        searchstring = self.lhs
        low, high = 1, ObjectDB.objects.all().order_by("-id")[0].id
        if self.rhs:
            if "-" in self.rhs:
                # also support low-high syntax
                limlist = [part.lstrip("#").strip() for part in self.rhs.split("-", 1)]
            else:
                # otherwise split by space
                limlist = [part.lstrip("#") for part in self.rhs.split(None, 1)]
            if limlist and limlist[0].isdigit():
                low = max(low, int(limlist[0]))
            if len(limlist) > 1 and limlist[1].isdigit():
                high = min(high, int(limlist[1]))
        low = min(low, high)
        high = max(low, high)

        is_dbref = utils.dbref(searchstring)
        is_account = searchstring.startswith("*")

        restrictions = ""
        if self.switches:
            restrictions = ", %s" % (", ".join(self.switches))

        if is_dbref or is_account:

            if is_dbref:
                # a dbref search
                result = caller.search(searchstring, global_search=True, quiet=True)
                string = "|wExact dbref match|n(#%i-#%i%s):" % (low, high, restrictions)
            else:
                # an account search
                searchstring = searchstring.lstrip("*")
                result = caller.search_account(searchstring, quiet=True)
                string = "|wMatch|n(#%i-#%i%s):" % (low, high, restrictions)

            if "room" in switches:
                result = result if inherits_from(result, ROOM_TYPECLASS) else None
            if "exit" in switches:
                result = result if inherits_from(result, EXIT_TYPECLASS) else None
            if "char" in switches:
                result = result if inherits_from(result, CHAR_TYPECLASS) else None

            if not result:
                string += "\n   |RNo match found.|n"
            elif not low <= int(result[0].id) <= high:
                string += "\n   |RNo match found for '%s' in #dbref interval.|n" % searchstring
            else:
                result = result[0]
                string += "\n|g   %s - %s|n" % (result.get_display_name(caller), result.path)
                if "loc" in self.switches and not is_account and result.location:
                    string += " (|wlocation|n: |g{}|n)".format(result.location.get_display_name(caller))
        else:
            # Not an account/dbref search but a wider search; build a queryset.
            # Searchs for key and aliases
            if "exact" in switches:
                keyquery = Q(db_key__iexact=searchstring, id__gte=low, id__lte=high)
                aliasquery = Q(db_tags__db_key__iexact=searchstring,
                               db_tags__db_tagtype__iexact="alias", id__gte=low, id__lte=high)
            elif "startswith" in switches:
                keyquery = Q(db_key__istartswith=searchstring, id__gte=low, id__lte=high)
                aliasquery = Q(db_tags__db_key__istartswith=searchstring,
                               db_tags__db_tagtype__iexact="alias", id__gte=low, id__lte=high)
            else:
                keyquery = Q(db_key__icontains=searchstring, id__gte=low, id__lte=high)
                aliasquery = Q(db_tags__db_key__icontains=searchstring,
                               db_tags__db_tagtype__iexact="alias", id__gte=low, id__lte=high)

            results = ObjectDB.objects.filter(keyquery | aliasquery).distinct()
            nresults = results.count()

            if nresults:
                # convert result to typeclasses.
                results = [result for result in results]
                if "room" in switches:
                    results = [obj for obj in results if inherits_from(obj, ROOM_TYPECLASS)]
                if "exit" in switches:
                    results = [obj for obj in results if inherits_from(obj, EXIT_TYPECLASS)]
                if "char" in switches:
                    results = [obj for obj in results if inherits_from(obj, CHAR_TYPECLASS)]
                nresults = len(results)

            # still results after type filtering?
            if nresults:
                if nresults > 1:
                    string = "|w%i Matches|n(#%i-#%i%s):" % (nresults, low, high, restrictions)
                    for res in results:
                        string += "\n   |g%s - %s|n" % (res.get_display_name(caller), res.path)
                else:
                    string = "|wOne Match|n(#%i-#%i%s):" % (low, high, restrictions)
                    string += "\n   |g%s - %s|n" % (results[0].get_display_name(caller), results[0].path)
                    if "loc" in self.switches and nresults == 1 and results[0].location:
                        string += " (|wlocation|n: |g{}|n)".format(results[0].location.get_display_name(caller))
            else:
                string = "|wMatch|n(#%i-#%i%s):" % (low, high, restrictions)
                string += "\n   |RNo matches found for '%s'|n" % searchstring

        # send result
        caller.msg(string.strip())


class CmdTeleport(COMMAND_DEFAULT_CLASS):
    """
    teleport object to another location

    Usage:
      @tel/switch [<object> to||=] <target location>

    Examples:
      @tel Limbo
      @tel/quiet box = Limbo
      @tel/tonone box

    Switches:
      quiet  - don't echo leave/arrive messages to the source/target
               locations for the move.
      intoexit - if target is an exit, teleport INTO
                 the exit object instead of to its destination
      tonone - if set, teleport the object to a None-location. If this
               switch is set, <target location> is ignored.
               Note that the only way to retrieve
               an object from a None location is by direct #dbref
               reference. A puppeted object cannot be moved to None.
      loc - teleport object to the target's location instead of its contents

    Teleports an object somewhere. If no object is given, you yourself
    is teleported to the target location.
    """
    key = "@tel"
    aliases = "@teleport"
    switch_options = ("quiet", "intoexit", "tonone", "loc")
    rhs_split = ("=", " to ")  # Prefer = delimiter, but allow " to " usage.
    locks = "cmd:perm(teleport) or perm(Builder)"
    help_category = "Building"

    def func(self):
        """Performs the teleport"""

        caller = self.caller
        args = self.args
        lhs, rhs = self.lhs, self.rhs
        switches = self.switches

        # setting switches
        tel_quietly = "quiet" in switches
        to_none = "tonone" in switches
        to_loc = "loc" in switches

        if to_none:
            # teleporting to None
            if not args:
                obj_to_teleport = caller
            else:
                obj_to_teleport = caller.search(lhs, global_search=True)
                if not obj_to_teleport:
                    caller.msg("Did not find object to teleport.")
                    return
            if obj_to_teleport.has_account:
                caller.msg("Cannot teleport a puppeted object "
                           "(%s, puppeted by %s) to a None-location." % (
                               obj_to_teleport.key, obj_to_teleport.account))
                return
            caller.msg("Teleported %s -> None-location." % obj_to_teleport)
            if obj_to_teleport.location and not tel_quietly:
                obj_to_teleport.location.msg_contents("%s teleported %s into nothingness."
                                                      % (caller, obj_to_teleport),
                                                      exclude=caller)
            obj_to_teleport.location = None
            return

        # not teleporting to None location
        if not args and not to_none:
            caller.msg("Usage: teleport[/switches] [<obj> =] <target_loc>||home")
            return

        if rhs:
            obj_to_teleport = caller.search(lhs, global_search=True)
            destination = caller.search(rhs, global_search=True)
        else:
            obj_to_teleport = caller
            destination = caller.search(lhs, global_search=True)
        if not obj_to_teleport:
            caller.msg("Did not find object to teleport.")
            return

        if not destination:
            caller.msg("Destination not found.")
            return
        if to_loc:
            destination = destination.location
            if not destination:
                caller.msg("Destination has no location.")
                return
        if obj_to_teleport == destination:
            caller.msg("You can't teleport an object inside of itself!")
            return
        if obj_to_teleport == destination.location:
            caller.msg("You can't teleport an object inside something it holds!")
            return
        if obj_to_teleport.location and obj_to_teleport.location == destination:
            caller.msg("%s is already at %s." % (obj_to_teleport, destination))
            return
        use_destination = True
        if "intoexit" in self.switches:
            use_destination = False

        # try the teleport
        if obj_to_teleport.move_to(destination, quiet=tel_quietly,
                                   emit_to_obj=caller,
                                   use_destination=use_destination):
            if obj_to_teleport == caller:
                caller.msg("Teleported to %s." % destination)
            else:
                caller.msg("Teleported %s -> %s." % (obj_to_teleport,
                                                     destination))


class CmdScript(COMMAND_DEFAULT_CLASS):
    """
    attach a script to an object

    Usage:
      @script[/switch] <obj> [= script_path or <scriptkey>]

    Switches:
      start - start all non-running scripts on object, or a given script only
      stop - stop all scripts on objects, or a given script only

    If no script path/key is given, lists all scripts active on the given
    object.
    Script path can be given from the base location for scripts as given in
    settings. If adding a new script, it will be started automatically
    (no /start switch is needed). Using the /start or /stop switches on an
    object without specifying a script key/path will start/stop ALL scripts on
    the object.
    """

    key = "@script"
    aliases = "@addscript"
    switch_options = ("start", "stop")
    locks = "cmd:perm(script) or perm(Builder)"
    help_category = "Building"

    def func(self):
        """Do stuff"""

        caller = self.caller

        if not self.args:
            string = "Usage: @script[/switch] <obj> [= script_path or <script key>]"
            caller.msg(string)
            return

        if not self.lhs:
            caller.msg("To create a global script you need |w@scripts/add <typeclass>|n.")
            return

        obj = caller.search(self.lhs)
        if not obj:
            return

        result = []
        if not self.rhs:
            # no rhs means we want to operate on all scripts
            scripts = obj.scripts.all()
            if not scripts:
                result.append("No scripts defined on %s." % obj.get_display_name(caller))
            elif not self.switches:
                # view all scripts
                from evennia.commands.default.system import format_script_list
                result.append(format_script_list(scripts))
            elif "start" in self.switches:
                num = sum([obj.scripts.start(script.key) for script in scripts])
                result.append("%s scripts started on %s." % (num, obj.get_display_name(caller)))
            elif "stop" in self.switches:
                for script in scripts:
                    result.append("Stopping script %s on %s." % (script.get_display_name(caller),
                                                                 obj.get_display_name(caller)))
                    script.stop()
            obj.scripts.validate()
        else:  # rhs exists
            if not self.switches:
                # adding a new script, and starting it
                ok = obj.scripts.add(self.rhs, autostart=True)
                if not ok:
                    result.append("\nScript %s could not be added and/or started on %s." % (
                        self.rhs, obj.get_display_name(caller)))
                else:
                    result.append("Script |w%s|n successfully added and started on %s." % (
                        self.rhs, obj.get_display_name(caller)))

            else:
                paths = [self.rhs] + ["%s.%s" % (prefix, self.rhs)
                                      for prefix in settings.TYPECLASS_PATHS]
                if "stop" in self.switches:
                    # we are stopping an already existing script
                    for path in paths:
                        ok = obj.scripts.stop(path)
                        if not ok:
                            result.append("\nScript %s could not be stopped. Does it exist?" % path)
                        else:
                            result = ["Script stopped and removed from object."]
                            break
                if "start" in self.switches:
                    # we are starting an already existing script
                    for path in paths:
                        ok = obj.scripts.start(path)
                        if not ok:
                            result.append("\nScript %s could not be (re)started." % path)
                        else:
                            result = ["Script started successfully."]
                            break
        caller.msg("".join(result).strip())


class CmdTag(COMMAND_DEFAULT_CLASS):
    """
    handles the tags of an object

    Usage:
      @tag[/del] <obj> [= <tag>[:<category>]]
      @tag/search <tag>[:<category]

    Switches:
      search - return all objects with a given Tag
      del - remove the given tag. If no tag is specified,
            clear all tags on object.

    Manipulates and lists tags on objects. Tags allow for quick
    grouping of and searching for objects.  If only <obj> is given,
    list all tags on the object.  If /search is used, list objects
    with the given tag.
    The category can be used for grouping tags themselves, but it
    should be used with restrain - tags on their own are usually
    enough to for most grouping schemes.
    """

    key = "@tag"
    aliases = ["@tags"]
    options = ("search", "del")
    locks = "cmd:perm(tag) or perm(Builder)"
    help_category = "Building"
    arg_regex = r"(/\w+?(\s|$))|\s|$"

    def func(self):
        """Implement the @tag functionality"""

        if not self.args:
            self.caller.msg("Usage: @tag[/switches] <obj> [= <tag>[:<category>]]")
            return
        if "search" in self.switches:
            # search by tag
            tag = self.args
            category = None
            if ":" in tag:
                tag, category = [part.strip() for part in tag.split(":", 1)]
            objs = search.search_tag(tag, category=category)
            nobjs = len(objs)
            if nobjs > 0:
                catstr = " (category: '|w%s|n')" % category if category else \
                    ("" if nobjs == 1 else " (may have different tag categories)")
                matchstr = ", ".join(o.get_display_name(self.caller) for o in objs)

                string = "Found |w%i|n object%s with tag '|w%s|n'%s:\n %s" % (nobjs,
                                                                              "s" if nobjs > 1 else "",
                                                                              tag,
                                                                              catstr, matchstr)
            else:
                string = "No objects found with tag '%s%s'." % (tag,
                                                                " (category: %s)" % category if category else "")
            self.caller.msg(string)
            return
        if "del" in self.switches:
            # remove one or all tags
            obj = self.caller.search(self.lhs, global_search=True)
            if not obj:
                return
            if self.rhs:
                # remove individual tag
                tag = self.rhs
                category = None
                if ":" in tag:
                    tag, category = [part.strip() for part in tag.split(":", 1)]
                if obj.tags.get(tag, category=category):
                    obj.tags.remove(tag, category=category)
                    string = "Removed tag '%s'%s from %s." % (
                        tag,
                        " (category: %s)" % category if category else "",
                        obj)
                else:
                    string = "No tag '%s'%s to delete on %s." % (
                        tag,
                        " (category: %s)" % category if category else "",
                        obj)
            else:
                # no tag specified, clear all tags
                old_tags = ["%s%s" % (tag, " (category: %s" % category if category else "")
                            for tag, category in obj.tags.all(return_key_and_category=True)]
                if old_tags:
                    obj.tags.clear()
                    string = "Cleared all tags from %s: %s" % (obj, ", ".join(old_tags))
                else:
                    string = "No Tags to clear on %s." % obj
            self.caller.msg(string)
            return
        # no search/deletion
        if self.rhs:
            # = is found; command args are of the form obj = tag
            obj = self.caller.search(self.lhs, global_search=True)
            if not obj:
                return
            tag = self.rhs
            category = None
            if ":" in tag:
                tag, category = [part.strip() for part in tag.split(":", 1)]
            # create the tag
            obj.tags.add(tag, category=category)
            string = "Added tag '%s'%s to %s." % (tag,
                                                  " (category: %s)" % category if category else "",
                                                  obj)
            self.caller.msg(string)
        else:
            # no = found - list tags on object
            obj = self.caller.search(self.args, global_search=True)
            if not obj:
                return
            tagtuples = obj.tags.all(return_key_and_category=True)
            ntags = len(tagtuples)
            tags = [tup[0] for tup in tagtuples]
            categories = [" (category: %s)" % tup[1] if tup[1] else "" for tup in tagtuples]
            if ntags:
                string = "Tag%s on %s: %s" % ("s" if ntags > 1 else "", obj,
                                              ", ".join("'%s'%s" % (tags[i], categories[i]) for i in range(ntags)))
            else:
                string = "No tags attached to %s." % obj
            self.caller.msg(string)


class CmdSpawn(COMMAND_DEFAULT_CLASS):
    """
    spawn objects from prototype

    Usage:
      @spawn[/noloc] <prototype_key>
      @spawn[/noloc] <prototype_dict>

      @spawn/search [prototype_keykey][;tag[,tag]]
      @spawn/list [tag, tag, ...]
      @spawn/show [<prototype_key>]
      @spawn/update <prototype_key>

      @spawn/save <prototype_dict>
      @spawn/edit [<prototype_key>]
      @olc     - equivalent to @spawn/edit

    Switches:
      noloc - allow location to be None if not specified explicitly. Otherwise,
              location will default to caller's current location.
      search - search prototype by name or tags.
      list - list available prototypes, optionally limit by tags.
      show, examine - inspect prototype by key. If not given, acts like list.
      save - save a prototype to the database. It will be listable by /list.
      delete - remove a prototype from database, if allowed to.
      update - find existing objects with the same prototype_key and update
               them with latest version of given prototype. If given with /save,
               will auto-update all objects with the old version of the prototype
               without asking first.
      edit, olc - create/manipulate prototype in a menu interface.

    Example:
      @spawn GOBLIN
      @spawn {"key":"goblin", "typeclass":"monster.Monster", "location":"#2"}
      @spawn/save {"key": "grunt", prototype: "goblin"};;mobs;edit:all()

    Dictionary keys:
      |wprototype_parent  |n - name of parent prototype to use. Required if typeclass is
                        not set. Can be a path or a list for multiple inheritance (inherits
                        left to right). If set one of the parents must have a typeclass.
      |wtypeclass  |n - string. Required if prototype_parent is not set.
      |wkey        |n - string, the main object identifier
      |wlocation   |n - this should be a valid object or #dbref
      |whome       |n - valid object or #dbref
      |wdestination|n - only valid for exits (object or dbref)
      |wpermissions|n - string or list of permission strings
      |wlocks      |n - a lock-string
      |waliases    |n - string or list of strings.
      |wndb_|n<name>  - value of a nattribute (ndb_ is stripped)

      |wprototype_key|n   - name of this prototype. Unique. Used to store/retrieve from db
                            and update existing prototyped objects if desired.
      |wprototype_desc|n  - desc of this prototype. Used in listings
      |wprototype_locks|n - locks of this prototype. Limits who may use prototype
      |wprototype_tags|n  - tags of this prototype. Used to find prototype

      any other keywords are interpreted as Attributes and their values.

    The available prototypes are defined globally in modules set in
    settings.PROTOTYPE_MODULES. If @spawn is used without arguments it
    displays a list of available prototypes.

    """

    key = "@spawn"
    aliases = ["olc"]
    switch_options = ("noloc", "search", "list", "show", "save", "delete", "menu", "olc", "update")
    locks = "cmd:perm(spawn) or perm(Builder)"
    help_category = "Building"

    def func(self):
        """Implements the spawner"""

        def _parse_prototype(inp, expect=dict):
            err = None
            try:
                prototype = _LITERAL_EVAL(inp)
            except (SyntaxError, ValueError) as err:
                # treat as string
                prototype = utils.to_str(inp)
            finally:
                if not isinstance(prototype, expect):
                    if err:
                        string = ("{}\n|RCritical Python syntax error in argument. Only primitive "
                                  "Python structures are allowed. \nYou also need to use correct "
                                  "Python syntax. Remember especially to put quotes around all "
                                  "strings inside lists and dicts.|n For more advanced uses, embed "
                                  "inline functions in the strings.".format(err))
                    else:
                        string = "Expected {}, got {}.".format(expect, type(prototype))
                    self.caller.msg(string)
                    return None
            if expect == dict:
                # an actual prototype. We need to make sure it's safe. Don't allow exec
                if "exec" in prototype and not self.caller.check_permstring("Developer"):
                    self.caller.msg("Spawn aborted: You are not allowed to "
                                    "use the 'exec' prototype key.")
                    return None
                try:
                    protlib.validate_prototype(prototype)
                except RuntimeError as err:
                    self.caller.msg(str(err))
                    return
            return prototype

        def _search_show_prototype(query, prototypes=None):
            # prototype detail
            if not prototypes:
                prototypes = protlib.search_prototype(key=query)
            if prototypes:
                return "\n".join(protlib.prototype_to_str(prot) for prot in prototypes)
            else:
                return False

        caller = self.caller

        if self.cmdstring == "olc" or 'menu' in self.switches or 'olc' in self.switches:
            # OLC menu mode
            prototype = None
            if self.lhs:
                key = self.lhs
                prototype = spawner.search_prototype(key=key, return_meta=True)
                if len(prototype) > 1:
                    caller.msg("More than one match for {}:\n{}".format(
                        key, "\n".join(proto.get('prototype_key', '') for proto in prototype)))
                    return
                elif prototype:
                    # one match
                    prototype = prototype[0]
            olc_menus.start_olc(caller, session=self.session, prototype=prototype)
            return

        if 'search' in self.switches:
            # query for a key match
            if not self.args:
                self.switches.append("list")
            else:
                key, tags = self.args.strip(), None
                if ';' in self.args:
                    key, tags = (part.strip().lower() for part in self.args.split(";", 1))
                    tags = [tag.strip() for tag in tags.split(",")] if tags else None
                EvMore(caller, unicode(protlib.list_prototypes(caller, key=key, tags=tags)),
                       exit_on_lastpage=True)
                return

        if 'show' in self.switches or 'examine' in self.switches:
            # the argument is a key in this case (may be a partial key)
            if not self.args:
                self.switches.append('list')
            else:
                matchstring = _search_show_prototype(self.args)
                if matchstring:
                    caller.msg(matchstring)
                else:
                    caller.msg("No prototype '{}' was found.".format(self.args))
                return

        if 'list' in self.switches:
            # for list, all optional arguments are tags
            # import pudb; pudb.set_trace()

            EvMore(caller, unicode(protlib.list_prototypes(caller,
                   tags=self.lhslist)), exit_on_lastpage=True)
            return

<<<<<<< HEAD
        if isinstance(prototype, str):
            # A prototype key
            keystr = prototype
            prototype = prototypes.get(prototype, None)
=======
        if 'save' in self.switches:
            # store a prototype to the database store
            if not self.args:
                caller.msg(
                  "Usage: @spawn/save <key>[;desc[;tag,tag[,...][;lockstring]]] = <prototype_dict>")
                return

            # handle rhs:
            prototype = _parse_prototype(self.lhs.strip())
>>>>>>> 9553acec
            if not prototype:
                return

            # present prototype to save
            new_matchstring = _search_show_prototype("", prototypes=[prototype])
            string = "|yCreating new prototype:|n\n{}".format(new_matchstring)
            question = "\nDo you want to continue saving? [Y]/N"

            prototype_key = prototype.get("prototype_key")
            if not prototype_key:
                caller.msg("\n|yTo save a prototype it must have the 'prototype_key' set.")
                return

            # check for existing prototype,
            old_matchstring = _search_show_prototype(prototype_key)

            if old_matchstring:
                string += "\n|yExisting saved prototype found:|n\n{}".format(old_matchstring)
                question = "\n|yDo you want to replace the existing prototype?|n [Y]/N"

            answer = yield(string + question)
            if answer.lower() in ["n", "no"]:
                caller.msg("|rSave cancelled.|n")
                return

            # all seems ok. Try to save.
            try:
                prot = protlib.save_prototype(**prototype)
                if not prot:
                    caller.msg("|rError saving:|R {}.|n".format(prototype_key))
                    return
            except protlib.PermissionError as err:
                caller.msg("|rError saving:|R {}|n".format(err))
                return
            caller.msg("|gSaved prototype:|n {}".format(prototype_key))

            # check if we want to update existing objects
            existing_objects = protlib.search_objects_with_prototype(prototype_key)
            if existing_objects:
                if 'update' not in self.switches:
                    n_existing = len(existing_objects)
                    slow = " (note that this may be slow)" if n_existing > 10 else ""
                    string = ("There are {} objects already created with an older version "
                              "of prototype {}. Should it be re-applied to them{}? [Y]/N".format(
                                  n_existing, prototype_key, slow))
                    answer = yield(string)
                    if answer.lower() in ["n", "no"]:
                        caller.msg("|rNo update was done of existing objects. "
                                   "Use @spawn/update <key> to apply later as needed.|n")
                        return
                n_updated = spawner.batch_update_objects_with_prototype(existing_objects, key)
                caller.msg("{} objects were updated.".format(n_updated))
            return

        if not self.args:
            ncount = len(protlib.search_prototype())
            caller.msg("Usage: @spawn <prototype-key> or {{key: value, ...}}"
                       "\n ({} existing prototypes. Use /list to inspect)".format(ncount))
            return

        if 'delete' in self.switches:
            # remove db-based prototype
            matchstring = _search_show_prototype(self.args)
            if matchstring:
                string = "|rDeleting prototype:|n\n{}".format(matchstring)
                question = "\nDo you want to continue deleting? [Y]/N"
                answer = yield(string + question)
                if answer.lower() in ["n", "no"]:
                    caller.msg("|rDeletion cancelled.|n")
                    return
                try:
                    success = protlib.delete_db_prototype(caller, self.args)
                except protlib.PermissionError as err:
                    caller.msg("|rError deleting:|R {}|n".format(err))
                caller.msg("Deletion {}.".format(
                    'successful' if success else 'failed (does the prototype exist?)'))
                return
            else:
                caller.msg("Could not find prototype '{}'".format(key))

        if 'update' in self.switches:
            # update existing prototypes
            key = self.args.strip().lower()
            existing_objects = protlib.search_objects_with_prototype(key)
            if existing_objects:
                n_existing = len(existing_objects)
                slow = " (note that this may be slow)" if n_existing > 10 else ""
                string = ("There are {} objects already created with an older version "
                          "of prototype {}. Should it be re-applied to them{}? [Y]/N".format(
                              n_existing, key, slow))
                answer = yield(string)
                if answer.lower() in ["n", "no"]:
                    caller.msg("|rUpdate cancelled.")
                    return
                n_updated = spawner.batch_update_objects_with_prototype(existing_objects, key)
                caller.msg("{} objects were updated.".format(n_updated))

        # A direct creation of an object from a given prototype

        prototype = _parse_prototype(
                self.args, expect=dict if self.args.strip().startswith("{") else basestring)
        if not prototype:
            # this will only let through dicts or strings
            return

        key = '<unnamed>'
        if isinstance(prototype, basestring):
            # A prototype key we are looking to apply
            key = prototype
            prototypes = protlib.search_prototype(prototype)
            nprots = len(prototypes)
            if not prototypes:
                caller.msg("No prototype named '%s'." % prototype)
                return
            elif nprots > 1:
                caller.msg("Found {} prototypes matching '{}':\n  {}".format(
                    nprots, prototype, ", ".join(prot.get('prototype_key', '')
                                                 for proto in prototypes)))
                return
            # we have a prototype, check access
            prototype = prototypes[0]
            if not caller.locks.check_lockstring(caller, prototype.get('prototype_locks', ''), access_type='spawn'):
                caller.msg("You don't have access to use this prototype.")
                return

        if "noloc" not in self.switches and "location" not in prototype:
            prototype["location"] = self.caller.location

        # proceed to spawning
        try:
            for obj in spawner.spawn(prototype):
                self.caller.msg("Spawned %s." % obj.get_display_name(self.caller))
        except RuntimeError as err:
            caller.msg(err)<|MERGE_RESOLUTION|>--- conflicted
+++ resolved
@@ -2950,16 +2950,10 @@
             # for list, all optional arguments are tags
             # import pudb; pudb.set_trace()
 
-            EvMore(caller, unicode(protlib.list_prototypes(caller,
+            EvMore(caller, str(protlib.list_prototypes(caller,
                    tags=self.lhslist)), exit_on_lastpage=True)
             return
 
-<<<<<<< HEAD
-        if isinstance(prototype, str):
-            # A prototype key
-            keystr = prototype
-            prototype = prototypes.get(prototype, None)
-=======
         if 'save' in self.switches:
             # store a prototype to the database store
             if not self.args:
@@ -2969,7 +2963,6 @@
 
             # handle rhs:
             prototype = _parse_prototype(self.lhs.strip())
->>>>>>> 9553acec
             if not prototype:
                 return
 
