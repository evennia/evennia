--- conflicted
+++ resolved
@@ -1711,15 +1711,9 @@
 
     Args:
         prompt (str): The yes/no question to ask. This takes an optional formatting
-<<<<<<< HEAD
-            marker `{yesno}` which will be filled with 'Y/N', [Y]/N or Y/[N]
-            depending on the setting of `default`. If `allow_abort`, then the
-            `A(bort)` will also be available.
-=======
             marker `{options}` which will be filled with 'Y/N', '[Y]/N' or
             'Y/[N]' depending on the setting of `default`. If `allow_abort` is set,
             then the 'A(bort)' option will also be available.
->>>>>>> 3290511d
         yes_action (callable or str): If a callable, this will be called
             with `(caller, *args, **kwargs)` when the Yes-choice is made.
             If a string, this string will be echoed back to the caller.
@@ -1744,19 +1738,12 @@
     Example:
         ::
 
-<<<<<<< HEAD
-        ask_yes_no(caller, "Are you happy {yesno}?",
-                   "you answered yes", "you answered no")
-        ask_yes_no(caller, "Are you sad {yesno}?",
-                   _callable_yes, _callable_no, allow_abort=True)
-=======
             # just returning strings
             ask_yes_no(caller, "Are you happy {options}?",
                        "you answered yes", "you answered no")
             # trigger callables
             ask_yes_no(caller, "Are you sad {options}?",
                        _callable_yes, _callable_no, allow_abort=True)
->>>>>>> 3290511d
 
     """
     def _callable_yes_txt(caller, *args, **kwargs):
@@ -1777,13 +1764,8 @@
         kwargs['no_txt'] = str(no_action)
         no_action = _callable_no_txt
 
-<<<<<<< HEAD
-    # prepare the prompt with yesno suffix
-    suffix = "Y/N"
-=======
     # prepare the prompt with options
     options = "Y/N"
->>>>>>> 3290511d
     abort_txt = "/Abort" if allow_abort else ""
     if default:
         default = default.lower()
@@ -1794,13 +1776,8 @@
         elif default == "a":
             allow_abort = True
             abort_txt = "/[A]bort"
-<<<<<<< HEAD
-    suffix += abort_txt
-    prompt = prompt.format(yesno=suffix)
-=======
     options += abort_txt
     prompt = prompt.format(options=options)
->>>>>>> 3290511d
 
     caller.ndb._yes_no_question = _Prompt()
     caller.ndb._yes_no_question.session = session
