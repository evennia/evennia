--- conflicted
+++ resolved
@@ -102,42 +102,21 @@
 
     for interval in time_string:
         if _re.match(r"^[\d]+s$", interval):
-            seconds = +int(interval.rstrip("s"))
+            seconds = int(interval.rstrip("s"))
         elif _re.match(r"^[\d]+m$", interval):
-            minutes = +int(interval.rstrip("m"))
+            minutes = int(interval.rstrip("m"))
         elif _re.match(r"^[\d]+h$", interval):
-            hours = +int(interval.rstrip("h"))
+            hours = int(interval.rstrip("h"))
         elif _re.match(r"^[\d]+d$", interval):
-            days = +int(interval.rstrip("d"))
+            days = int(interval.rstrip("d"))
         elif _re.match(r"^[\d]+w$", interval):
-            weeks = +int(interval.rstrip("w"))
+            weeks = int(interval.rstrip("w"))
         elif _re.match(r"^[\d]+y$", interval):
-<<<<<<< HEAD
-            days += +int(interval.lower().rstrip("y")) * 365
-=======
-            days = +int(interval.rstrip("y")) * 365
->>>>>>> 33e0d874
+            days += int(interval.lower().rstrip("y")) * 365
         else:
             raise ValueError(f"Could not convert section '{interval}' to a {option_key}.")
 
     return _dt.timedelta(days, seconds, 0, 0, minutes, hours, weeks)
-
-from django.test import TestCase
-import mock
-import datetime as dt
-import pytz
-
-
-class TestValidatorFuncs(TestCase):
-    def test_duration_ok(self):
-        for d in ['1d', '2w', '3h', '4s', '5m', '6y']:
-            self.assertTrue(
-                isinstance(duration(d), dt.timedelta))
-
-        # THE FOLLOWING FAILS, year calculation seems to be incorrect
-        self.assertEqual(
-            dt.timedelta(2+4*365, 2, 0, 0, 4, 4, 5),
-            duration('2d 2s 4m 4h 5w 4y'))
 
 
 def future(entry, option_key="Future Datetime", from_tz=None, **kwargs):
