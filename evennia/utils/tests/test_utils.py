"""
Unit tests for the utilities of the evennia.utils.utils module.

TODO: Not nearly all utilities are covered yet.

"""

import os.path
<<<<<<< HEAD
import random

from parameterized import parameterized
=======
>>>>>>> f235572c
import mock
from datetime import datetime, timedelta

from django.test import TestCase
from datetime import datetime
from twisted.internet import task

from evennia.utils.ansi import ANSIString
from evennia.utils import utils
from evennia.utils.test_resources import EvenniaTest


class TestIsIter(TestCase):
    def test_is_iter(self):
        self.assertEqual(True, utils.is_iter([1, 2, 3, 4]))
        self.assertEqual(False, utils.is_iter("This is not an iterable"))


class TestCrop(TestCase):
    def test_crop(self):
        # No text, return no text
        self.assertEqual("", utils.crop("", width=10, suffix="[...]"))
        # Input length equal to max width, no crop
        self.assertEqual("0123456789", utils.crop("0123456789", width=10, suffix="[...]"))
        # Input length greater than max width, crop (suffix included in width)
        self.assertEqual("0123[...]", utils.crop("0123456789", width=9, suffix="[...]"))
        # Input length less than desired width, no crop
        self.assertEqual("0123", utils.crop("0123", width=9, suffix="[...]"))
        # Width too small or equal to width of suffix
        self.assertEqual("012", utils.crop("0123", width=3, suffix="[...]"))
        self.assertEqual("01234", utils.crop("0123456", width=5, suffix="[...]"))


class TestDedent(TestCase):
    def test_dedent(self):
        # Empty string, return empty string
        self.assertEqual("", utils.dedent(""))
        # No leading whitespace
        self.assertEqual("TestDedent", utils.dedent("TestDedent"))
        # Leading whitespace, single line
        self.assertEqual("TestDedent", utils.dedent("   TestDedent"))
        # Leading whitespace, multi line
        input_string = "  hello\n  world"
        expected_string = "hello\nworld"
        self.assertEqual(expected_string, utils.dedent(input_string))


class TestListToString(TestCase):
    """
    Default function header from utils.py:
    list_to_string(inlist, endsep="and", addquote=False)

    Examples:
     no endsep:
        [1,2,3] -> '1, 2, 3'
     with endsep=='and':
        [1,2,3] -> '1, 2 and 3'
     with addquote and endsep
        [1,2,3] -> '"1", "2" and "3"'
    """

    def test_list_to_string(self):
        self.assertEqual("1, 2, 3", utils.list_to_string([1, 2, 3], endsep=""))
        self.assertEqual('"1", "2", "3"', utils.list_to_string([1, 2, 3], endsep="", addquote=True))
        self.assertEqual("1, 2 and 3", utils.list_to_string([1, 2, 3]))
        self.assertEqual(
            '"1", "2" and "3"', utils.list_to_string([1, 2, 3], endsep="and", addquote=True)
        )


class TestMLen(TestCase):
    """
    Verifies that m_len behaves like len in all situations except those
    where MXP may be involved.
    """

    def test_non_mxp_string(self):
        self.assertEqual(utils.m_len("Test_string"), 11)

    def test_mxp_string(self):
        self.assertEqual(utils.m_len("|lclook|ltat|le"), 2)

    def test_mxp_ansi_string(self):
        self.assertEqual(utils.m_len(ANSIString("|lcl|gook|ltat|le|n")), 2)

    def test_non_mxp_ansi_string(self):
        self.assertEqual(utils.m_len(ANSIString("|gHello|n")), 5)

    def test_list(self):
        self.assertEqual(utils.m_len([None, None]), 2)

    def test_dict(self):
        self.assertEqual(utils.m_len({"hello": True, "Goodbye": False}), 2)


class TestDisplayLen(TestCase):
    """
    Verifies that display_len behaves like m_len in all situations except those
    where asian characters are involved.
    """

    def test_non_mxp_string(self):
        self.assertEqual(utils.display_len("Test_string"), 11)

    def test_mxp_string(self):
        self.assertEqual(utils.display_len("|lclook|ltat|le"), 2)

    def test_mxp_ansi_string(self):
        self.assertEqual(utils.display_len(ANSIString("|lcl|gook|ltat|le|n")), 2)

    def test_non_mxp_ansi_string(self):
        self.assertEqual(utils.display_len(ANSIString("|gHello|n")), 5)

    def test_list(self):
        self.assertEqual(utils.display_len([None, None]), 2)

    def test_dict(self):
        self.assertEqual(utils.display_len({"hello": True, "Goodbye": False}), 2)

    def test_east_asian(self):
        self.assertEqual(utils.display_len("서서서"), 6)


class TestANSIString(TestCase):
    """
    Verifies that ANSIString's string-API works as intended.
    """

    def setUp(self):
        self.example_raw = "|relectric |cboogaloo|n"
        self.example_ansi = ANSIString(self.example_raw)
        self.example_str = "electric boogaloo"
        self.example_output = "\x1b[1m\x1b[31melectric \x1b[1m\x1b[36mboogaloo\x1b[0m"

    def test_length(self):
        self.assertEqual(len(self.example_ansi), 17)

    def test_clean(self):
        self.assertEqual(self.example_ansi.clean(), self.example_str)

    def test_raw(self):
        self.assertEqual(self.example_ansi.raw(), self.example_output)

    def test_format(self):
        self.assertEqual(f"{self.example_ansi:0<20}", self.example_output + "000")


class TestTimeformat(TestCase):
    """
    Default function header from utils.py:
    time_format(seconds, style=0)

    """

    def test_style_0(self):
        """Test the style 0 of time_format."""
        self.assertEqual(utils.time_format(0, 0), "00:00")
        self.assertEqual(utils.time_format(28, 0), "00:00")
        self.assertEqual(utils.time_format(92, 0), "00:01")
        self.assertEqual(utils.time_format(300, 0), "00:05")
        self.assertEqual(utils.time_format(660, 0), "00:11")
        self.assertEqual(utils.time_format(3600, 0), "01:00")
        self.assertEqual(utils.time_format(3725, 0), "01:02")
        self.assertEqual(utils.time_format(86350, 0), "23:59")
        self.assertEqual(utils.time_format(86800, 0), "1d 00:06")
        self.assertEqual(utils.time_format(130800, 0), "1d 12:20")
        self.assertEqual(utils.time_format(530800, 0), "6d 03:26")

    def test_style_1(self):
        """Test the style 1 of time_format."""
        self.assertEqual(utils.time_format(0, 1), "0s")
        self.assertEqual(utils.time_format(28, 1), "28s")
        self.assertEqual(utils.time_format(92, 1), "1m")
        self.assertEqual(utils.time_format(300, 1), "5m")
        self.assertEqual(utils.time_format(660, 1), "11m")
        self.assertEqual(utils.time_format(3600, 1), "1h")
        self.assertEqual(utils.time_format(3725, 1), "1h")
        self.assertEqual(utils.time_format(86350, 1), "23h")
        self.assertEqual(utils.time_format(86800, 1), "1d")
        self.assertEqual(utils.time_format(130800, 1), "1d")
        self.assertEqual(utils.time_format(530800, 1), "6d")

    def test_style_2(self):
        """Test the style 2 of time_format."""
        self.assertEqual(utils.time_format(0, 2), "0 minutes")
        self.assertEqual(utils.time_format(28, 2), "0 minutes")
        self.assertEqual(utils.time_format(92, 2), "1 minute")
        self.assertEqual(utils.time_format(300, 2), "5 minutes")
        self.assertEqual(utils.time_format(660, 2), "11 minutes")
        self.assertEqual(utils.time_format(3600, 2), "1 hour, 0 minutes")
        self.assertEqual(utils.time_format(3725, 2), "1 hour, 2 minutes")
        self.assertEqual(utils.time_format(86350, 2), "23 hours, 59 minutes")
        self.assertEqual(utils.time_format(86800, 2), "1 day, 0 hours, 6 minutes")
        self.assertEqual(utils.time_format(130800, 2), "1 day, 12 hours, 20 minutes")
        self.assertEqual(utils.time_format(530800, 2), "6 days, 3 hours, 26 minutes")

    def test_style_3(self):
        """Test the style 3 of time_format."""
        self.assertEqual(utils.time_format(0, 3), "")
        self.assertEqual(utils.time_format(28, 3), "28 seconds")
        self.assertEqual(utils.time_format(92, 3), "1 minute 32 seconds")
        self.assertEqual(utils.time_format(300, 3), "5 minutes 0 seconds")
        self.assertEqual(utils.time_format(660, 3), "11 minutes 0 seconds")
        self.assertEqual(utils.time_format(3600, 3), "1 hour, 0 minutes")
        self.assertEqual(utils.time_format(3725, 3), "1 hour, 2 minutes 5 seconds")
        self.assertEqual(utils.time_format(86350, 3), "23 hours, 59 minutes 10 seconds")
        self.assertEqual(utils.time_format(86800, 3), "1 day, 0 hours, 6 minutes 40 seconds")
        self.assertEqual(utils.time_format(130800, 3), "1 day, 12 hours, 20 minutes 0 seconds")
        self.assertEqual(utils.time_format(530800, 3), "6 days, 3 hours, 26 minutes 40 seconds")

    def test_style_4(self):
        """Test the style 4 of time_format."""
        self.assertEqual(utils.time_format(0, 4), "0 seconds")
        self.assertEqual(utils.time_format(28, 4), "28 seconds")
        self.assertEqual(utils.time_format(92, 4), "a minute")
        self.assertEqual(utils.time_format(300, 4), "5 minutes")
        self.assertEqual(utils.time_format(660, 4), "11 minutes")
        self.assertEqual(utils.time_format(3600, 4), "an hour")
        self.assertEqual(utils.time_format(3725, 4), "an hour")
        self.assertEqual(utils.time_format(86350, 4), "23 hours")
        self.assertEqual(utils.time_format(86800, 4), "a day")
        self.assertEqual(utils.time_format(130800, 4), "a day")
        self.assertEqual(utils.time_format(530800, 4), "6 days")
        self.assertEqual(utils.time_format(3030800, 4), "a month")
        self.assertEqual(utils.time_format(7030800, 4), "2 months")
        self.assertEqual(utils.time_format(40030800, 4), "a year")
        self.assertEqual(utils.time_format(90030800, 4), "2 years")

    def test_unknown_format(self):
        """Test that unknown formats raise exceptions."""
        self.assertRaises(ValueError, utils.time_format, 0, 5)
        self.assertRaises(ValueError, utils.time_format, 0, "u")


@mock.patch(
    "evennia.utils.utils.timezone.now",
    new=mock.MagicMock(return_value=datetime(2019, 8, 28, 21, 56)),
)
class TestDateTimeFormat(TestCase):
    def test_datetimes(self):
        dtobj = datetime(2017, 7, 26, 22, 54)
        self.assertEqual(utils.datetime_format(dtobj), "Jul 26, 2017")
        dtobj = datetime(2019, 7, 26, 22, 54)
        self.assertEqual(utils.datetime_format(dtobj), "Jul 26")
        dtobj = datetime(2019, 8, 28, 19, 54)
        self.assertEqual(utils.datetime_format(dtobj), "19:54")
        dtobj = datetime(2019, 8, 28, 21, 32)
        self.assertEqual(utils.datetime_format(dtobj), "21:32:00")


class TestImportFunctions(TestCase):
    def _t_dir_file(self, filename):
        testdir = os.path.dirname(os.path.abspath(__file__))
        return os.path.join(testdir, filename)

    def test_mod_import(self):
        loaded_mod = utils.mod_import("evennia.utils.ansi")
        self.assertIsNotNone(loaded_mod)

    def test_mod_import_invalid(self):
        loaded_mod = utils.mod_import("evennia.utils.invalid_module")
        self.assertIsNone(loaded_mod)

    def test_mod_import_from_path(self):
        test_path = self._t_dir_file("test_eveditor.py")
        loaded_mod = utils.mod_import_from_path(test_path)
        self.assertIsNotNone(loaded_mod)

    def test_mod_import_from_path_invalid(self):
        test_path = self._t_dir_file("invalid_filename.py")
        loaded_mod = utils.mod_import_from_path(test_path)
        self.assertIsNone(loaded_mod)


class LatinifyTest(TestCase):
    def setUp(self):
        super().setUp()

        self.example_str = "It naïvely says, “plugh.”"
        self.expected_output = 'It naively says, "plugh."'

    def test_plain_string(self):
        result = utils.latinify(self.example_str)
        self.assertEqual(result, self.expected_output)

    def test_byte_string(self):
        byte_str = utils.to_bytes(self.example_str)
        result = utils.latinify(byte_str)
        self.assertEqual(result, self.expected_output)


<<<<<<< HEAD
class TestFormatGrid(TestCase):

    maxDiff = None

    def setUp(self):
        # make the random only semi-random with a fixed seed
        random.seed(1)

    def tearDown(self):
        # restore normal randomness
        random.seed(None)

    def _generate_elements(self, basewidth, variation, amount):
        return [
            "X" * max(1, basewidth + int(random.randint(-variation, variation)))
            for _ in range(amount)
        ]

    def test_even_grid(self):
        """Grid with small variations"""
        elements = self._generate_elements(3, 1, 30)
        rows = utils.format_grid(elements, width=78)
        self.assertEqual(len(rows), 3)
        self.assertTrue(all(len(row) == 78 for row in rows))

    def test_disparate_grid(self):
        """Grid with big variations"""
        elements = self._generate_elements(3, 15, 30)
        rows = utils.format_grid(elements, width=82, sep="  ")
        self.assertEqual(len(rows), 8)
        self.assertTrue(all(len(row) == 82 for row in rows))

    def test_huge_grid(self):
        """Grid with very long strings"""
        elements = self._generate_elements(70, 20, 30)
        rows = utils.format_grid(elements, width=78)
        self.assertEqual(len(rows), 30)
        self.assertTrue(all(len(row) == 78 for row in rows))

    def test_overlap(self):
        """Grid with elements overlapping into the next slot"""
        elements = (
            "alias",
            "batchcode",
            "batchcommands",
            "cmdsets",
            "copy",
            "cpattr",
            "desc",
            "destroy",
            "dig",
            "examine",
            "find",
            "force",
            "lock",
        )
        rows = utils.format_grid(elements, width=78)
        self.assertEqual(len(rows), 2)
        for element in elements:
            self.assertTrue(element in "\n".join(rows), f"element {element} is missing.")

    def test_breakline(self):
        """Grid with line-long elements in middle"""
        elements = self._generate_elements(6, 4, 30)
        elements[10] = elements[20] = "-" * 78
        rows = utils.format_grid(elements, width=78)
        self.assertEqual(len(rows), 8)
        for element in elements:
            self.assertTrue(element in "\n".join(rows), f"element {element} is missing.")


class TestPercent(TestCase):
    """
    Test the utils.percentage function.
    """

    def test_ok_input(self):
        result = utils.percent(3, 0, 10)
        self.assertEqual(result, "30.0%")
        result = utils.percent(2.5, 0, 5, formatting=None)
        self.assertEqual(result, 50.0)

    def test_bad_input(self):
        """Gracefully handle weird input."""
        self.assertEqual(utils.percent(3, 10, 1), "0.0%")
        self.assertEqual(utils.percent(3, None, 1), "100.0%")
        self.assertEqual(utils.percent(1, 1, 1), "100.0%")
        self.assertEqual(utils.percent(3, 1, 1), "0.0%")
        self.assertEqual(utils.percent(3, 0, 1), "100.0%")
        self.assertEqual(utils.percent(-3, 0, 1), "0.0%")


class TestSafeConvert(TestCase):
    """
    Test evennia.utils.utils.safe_convert_to_types

    """

    @parameterized.expand([
        (('1', '2', 3, 4, '5'), {'a': 1, 'b': '2', 'c': 3},
         ((int, float, str, int), {'a': int, 'b': float}),   # "
         (1, 2.0, '3', 4, '5'), {'a': 1, 'b': 2.0, 'c': 3}),
        (('1 + 2', '[1, 2, 3]', [3, 4, 5]), {'a': '3 + 4', 'b': 5},
         (('py', 'py', 'py'), {'a': 'py', 'b': 'py'}),
         (3, [1, 2, 3], [3, 4, 5]), {'a': 7, 'b': 5}),
    ])
    def test_conversion(self, args, kwargs, converters, expected_args, expected_kwargs):
        """
        Test the converter with different inputs

        """
        result_args, result_kwargs = utils.safe_convert_to_types(
            converters, *args, raise_errors=True, **kwargs)
        self.assertEqual(expected_args, result_args)
        self.assertEqual(expected_kwargs, result_kwargs)

    def test_conversion__fail(self):
        """
        Test failing conversion

        """
        from evennia.utils.funcparser import ParsingError

        with self.assertRaises(ValueError):
            utils.safe_convert_to_types(
                (int, ), *('foo', ), raise_errors=True)

        with self.assertRaises(ParsingError) as err:
            utils.safe_convert_to_types(
                ('py', {}), *('foo', ), raise_errors=True)
=======
_TASK_HANDLER = None


def dummy_func(obj):
    """
    Used in TestDelay.

    A function that:
        can be serialized
        uses no memory references
        uses evennia objects
    """
    # get a reference of object
    from evennia.objects.models import ObjectDB
    obj = ObjectDB.objects.object_search(obj)
    obj = obj[0]
    # make changes to object
    obj.ndb.dummy_var = 'dummy_func ran'
    return True


class TestDelay(EvenniaTest):
    """
    Test utils.delay.
    """

    def setUp(self):
        super().setUp()
        # get a reference of TASK_HANDLER
        self.timedelay = 5
        global _TASK_HANDLER
        if _TASK_HANDLER is None:
            from evennia.scripts.taskhandler import TASK_HANDLER as _TASK_HANDLER
        _TASK_HANDLER.clock = task.Clock()
        self.char1.ndb.dummy_var = False

    def tearDown(self):
        super().tearDown()
        _TASK_HANDLER.clear()

    def test_call_early(self):
        # call a task early with call
        for pers in (True, False):
            t = utils.delay(self.timedelay, dummy_func, self.char1.dbref, persistent=pers)
            result = t.call()
            self.assertTrue(result)
            self.assertEqual(self.char1.ndb.dummy_var, 'dummy_func ran')
            self.assertTrue(t.exists())
            self.assertTrue(t.active())
            self.char1.ndb.dummy_var = False

    def test_do_task(self):
        # call the task early with do_task
        for pers in (True, False):
            t = utils.delay(self.timedelay, dummy_func, self.char1.dbref, persistent=pers)
            # call the task early to test Task.call and TaskHandler.call_task
            result = t.do_task()
            self.assertTrue(result)
            self.assertEqual(self.char1.ndb.dummy_var, 'dummy_func ran')
            self.assertFalse(t.exists())
            self.char1.ndb.dummy_var = False

    def test_deferred_call(self):
        # wait for deferred to call
        timedelay = self.timedelay
        for pers in (False, True):
            t = utils.delay(timedelay, dummy_func, self.char1.dbref, persistent=pers)
            self.assertTrue(t.active())
            _TASK_HANDLER.clock.advance(timedelay)  # make time pass
            self.assertEqual(self.char1.ndb.dummy_var, 'dummy_func ran')
            self.assertFalse(t.exists())
            self.char1.ndb.dummy_var = False

    def test_short_deferred_call(self):
        # wait for deferred to call with a very short time
        timedelay = .1
        for pers in (False, True):
            t = utils.delay(timedelay, dummy_func, self.char1.dbref, persistent=pers)
            self.assertTrue(t.active())
            _TASK_HANDLER.clock.advance(timedelay)  # make time pass
            self.assertEqual(self.char1.ndb.dummy_var, 'dummy_func ran')
            self.assertFalse(t.exists())
            self.char1.ndb.dummy_var = False

    def test_active(self):
        timedelay = self.timedelay
        t = utils.delay(timedelay, dummy_func, self.char1.dbref)
        self.assertTrue(_TASK_HANDLER.active(t.get_id()))
        self.assertTrue(t.active())
        _TASK_HANDLER.clock.advance(timedelay)  # make time pass
        self.assertFalse(_TASK_HANDLER.active(t.get_id()))
        self.assertFalse(t.active())

    def test_called(self):
        timedelay = self.timedelay
        t = utils.delay(timedelay, dummy_func, self.char1.dbref)
        self.assertFalse(t.called)
        _TASK_HANDLER.clock.advance(timedelay)  # make time pass
        self.assertTrue(t.called)

    def test_cancel(self):
        timedelay = self.timedelay
        for pers in (False, True):
            t = utils.delay(timedelay, dummy_func, self.char1.dbref, persistent=pers)
            self.assertTrue(t.active())
            success = t.cancel()
            self.assertFalse(t.active())
            self.assertTrue(success)
            self.assertTrue(t.exists())
            _TASK_HANDLER.clock.advance(timedelay)  # make time pass
            self.assertEqual(self.char1.ndb.dummy_var, False)

    def test_remove(self):
        timedelay = self.timedelay
        for pers in (False, True):
            t = utils.delay(timedelay, dummy_func, self.char1.dbref, persistent=pers)
            self.assertTrue(t.active())
            success = t.remove()
            self.assertTrue(success)
            self.assertFalse(t.active())
            self.assertFalse(t.exists())
            _TASK_HANDLER.clock.advance(timedelay)  # make time pass
            self.assertEqual(self.char1.ndb.dummy_var, False)

    def test_remove_canceled(self):
        # remove a canceled task
        timedelay = self.timedelay
        for pers in (False, True):
            t = utils.delay(timedelay, dummy_func, self.char1.dbref, persistent=pers)
            self.assertTrue(t.active())
            success = t.cancel()
            self.assertTrue(success)
            self.assertTrue(t.exists())
            self.assertFalse(t.active())
            success = t.remove()
            self.assertTrue(success)
            self.assertFalse(t.exists())
            _TASK_HANDLER.clock.advance(timedelay)  # make time pass
            self.assertEqual(self.char1.ndb.dummy_var, False)

    def test_pause_unpause(self):
        # remove a canceled task
        timedelay = self.timedelay
        for pers in (False, True):
            t = utils.delay(timedelay, dummy_func, self.char1.dbref, persistent=pers)
            self.assertTrue(t.active())
            t.pause()
            self.assertTrue(t.paused)
            t.unpause()
            self.assertFalse(t.paused)
            self.assertEqual(self.char1.ndb.dummy_var, False)
            t.pause()
            _TASK_HANDLER.clock.advance(timedelay)  # make time pass
            self.assertEqual(self.char1.ndb.dummy_var, False)
            t.unpause()
            self.assertEqual(self.char1.ndb.dummy_var, 'dummy_func ran')
            self.char1.ndb.dummy_var = False

    def test_auto_stale_task_removal(self):
        # automated removal of stale tasks.
        timedelay = self.timedelay
        for pers in (False, True):
            t = utils.delay(timedelay, dummy_func, self.char1.dbref, persistent=pers)
            t.cancel()
            self.assertFalse(t.active())
            _TASK_HANDLER.clock.advance(timedelay)  # make time pass
            if pers:
                self.assertTrue(t.get_id() in _TASK_HANDLER.to_save)
            self.assertTrue(t.get_id() in _TASK_HANDLER.tasks)
            # Make task handler's now time, after the stale timeout
            _TASK_HANDLER._now = datetime.now() + timedelta(seconds=_TASK_HANDLER.stale_timeout + timedelay + 1)
            # add a task to test automatic removal
            t2 = utils.delay(timedelay, dummy_func, self.char1.dbref)
            if pers:
                self.assertFalse(t.get_id() in _TASK_HANDLER.to_save)
            self.assertFalse(t.get_id() in _TASK_HANDLER.tasks)
            self.assertEqual(self.char1.ndb.dummy_var, False)
            _TASK_HANDLER.clear()

    def test_manual_stale_task_removal(self):
        # manual removal of stale tasks.
        timedelay = self.timedelay
        for pers in (False, True):
            t = utils.delay(timedelay, dummy_func, self.char1.dbref, persistent=pers)
            t.cancel()
            self.assertFalse(t.active())
            _TASK_HANDLER.clock.advance(timedelay)  # make time pass
            if pers:
                self.assertTrue(t.get_id() in _TASK_HANDLER.to_save)
            self.assertTrue(t.get_id() in _TASK_HANDLER.tasks)
            # Make task handler's now time, after the stale timeout
            _TASK_HANDLER._now = datetime.now() + timedelta(seconds=_TASK_HANDLER.stale_timeout + timedelay + 1)
            _TASK_HANDLER.clean_stale_tasks()  # cleanup of stale tasks in in the save method
            if pers:
                self.assertFalse(t.get_id() in _TASK_HANDLER.to_save)
            self.assertFalse(t.get_id() in _TASK_HANDLER.tasks)
            self.assertEqual(self.char1.ndb.dummy_var, False)
            _TASK_HANDLER.clear()

    def test_disable_stale_removal(self):
        # manual removal of stale tasks.
        timedelay = self.timedelay
        _TASK_HANDLER.stale_timeout = 0
        for pers in (False, True):
            t = utils.delay(timedelay, dummy_func, self.char1.dbref, persistent=pers)
            t.cancel()
            self.assertFalse(t.active())
            _TASK_HANDLER.clock.advance(timedelay)  # make time pass
            if pers:
                self.assertTrue(t.get_id() in _TASK_HANDLER.to_save)
            self.assertTrue(t.get_id() in _TASK_HANDLER.tasks)
            # Make task handler's now time, after the stale timeout
            _TASK_HANDLER._now = datetime.now() + timedelta(seconds=_TASK_HANDLER.stale_timeout + timedelay + 1)
            t2 = utils.delay(timedelay, dummy_func, self.char1.dbref)
            if pers:
                self.assertTrue(t.get_id() in _TASK_HANDLER.to_save)
            self.assertTrue(t.get_id() in _TASK_HANDLER.tasks)
            self.assertEqual(self.char1.ndb.dummy_var, False)
            # manual removal should still work
            _TASK_HANDLER.clean_stale_tasks()  # cleanup of stale tasks in in the save method
            if pers:
                self.assertFalse(t.get_id() in _TASK_HANDLER.to_save)
            self.assertFalse(t.get_id() in _TASK_HANDLER.tasks)
            _TASK_HANDLER.clear()

    def test_server_restart(self):
        # emulate a server restart
        timedelay = self.timedelay
        utils.delay(timedelay, dummy_func, self.char1.dbref, persistent=True)
        _TASK_HANDLER.clear(False)  # remove all tasks from task handler, do not save this change.
        _TASK_HANDLER.clock.advance(timedelay)  # advance twisted reactor time past callback time
        self.assertEqual(self.char1.ndb.dummy_var, False)  # task has not run
        _TASK_HANDLER.load()  # load persistent tasks from database.
        _TASK_HANDLER.create_delays()  # create new deffered instances from persistent tasks
        _TASK_HANDLER.clock.advance(timedelay)  # Clock must advance to trigger, even if past timedelay
        self.assertEqual(self.char1.ndb.dummy_var, 'dummy_func ran')
>>>>>>> f235572c
<|MERGE_RESOLUTION|>--- conflicted
+++ resolved
@@ -6,12 +6,8 @@
 """
 
 import os.path
-<<<<<<< HEAD
 import random
-
 from parameterized import parameterized
-=======
->>>>>>> f235572c
 import mock
 from datetime import datetime, timedelta
 
@@ -303,7 +299,6 @@
         self.assertEqual(result, self.expected_output)
 
 
-<<<<<<< HEAD
 class TestFormatGrid(TestCase):
 
     maxDiff = None
@@ -434,7 +429,8 @@
         with self.assertRaises(ParsingError) as err:
             utils.safe_convert_to_types(
                 ('py', {}), *('foo', ), raise_errors=True)
-=======
+
+
 _TASK_HANDLER = None
 
 
@@ -670,5 +666,4 @@
         _TASK_HANDLER.load()  # load persistent tasks from database.
         _TASK_HANDLER.create_delays()  # create new deffered instances from persistent tasks
         _TASK_HANDLER.clock.advance(timedelay)  # Clock must advance to trigger, even if past timedelay
-        self.assertEqual(self.char1.ndb.dummy_var, 'dummy_func ran')
->>>>>>> f235572c
+        self.assertEqual(self.char1.ndb.dummy_var, 'dummy_func ran')