#
# File that determines what each URL points to. This uses _Python_ regular
# expressions, not Perl's.
#
# See:
# http://diveintopython.org/regular_expressions/street_addresses.html#re.matching.2.3
#

from django.conf.urls import url, include
from django.views.generic import RedirectView

# Setup the root url tree from /

urlpatterns = [
    # Front page (note that we shouldn't specify namespace here since we will
    # not be able to load django-auth/admin stuff (will probably work in Django>1.9)
    url(r"^", include("evennia.web.website.urls")),  # , namespace='website', app_name='website')),
    # webclient
    url(r"^webclient/", include("evennia.web.webclient.urls", namespace="webclient")),
    # favicon
<<<<<<< HEAD
    path("favicon.ico", RedirectView.as_view(url="/media/images/favicon.ico", permanent=False)),
=======
    url(r"^favicon\.ico$", RedirectView.as_view(url="/media/images/favicon.ico", permanent=False)),
>>>>>>> 9eb58b4f
]<|MERGE_RESOLUTION|>--- conflicted
+++ resolved
@@ -18,9 +18,5 @@
     # webclient
     url(r"^webclient/", include("evennia.web.webclient.urls", namespace="webclient")),
     # favicon
-<<<<<<< HEAD
-    path("favicon.ico", RedirectView.as_view(url="/media/images/favicon.ico", permanent=False)),
-=======
     url(r"^favicon\.ico$", RedirectView.as_view(url="/media/images/favicon.ico", permanent=False)),
->>>>>>> 9eb58b4f
 ]