--- conflicted
+++ resolved
@@ -91,15 +91,12 @@
 }
 
 /* Main scrolling message area */
-<<<<<<< HEAD
 
 #messagewindow {
     overflow-y: auto;
     overflow-x: hidden;
     overflow-wrap: break-word;
 }
-=======
->>>>>>> 396153f2
 
 #messagewindow {
     overflow-y: auto;
