--- conflicted
+++ resolved
@@ -31,9 +31,6 @@
 
     # Attribute manager methods
     def get_attribute(
-<<<<<<< HEAD
-        self, key=None, category=None, value=None, strvalue=None, obj=None, attrtype=None, **kwargs
-=======
         self,
         key=None,
         category=None,
@@ -42,7 +39,6 @@
         obj=None,
         attrtype=None,
         **kwargs
->>>>>>> 8f3ed8c9
     ):
         """
         Return Attribute objects by key, by category, by value, by
@@ -115,9 +111,6 @@
         )
 
     def get_by_attribute(
-<<<<<<< HEAD
-        self, key=None, category=None, value=None, strvalue=None, attrtype=None, **kwargs
-=======
         self,
         key=None,
         category=None,
@@ -125,7 +118,6 @@
         strvalue=None,
         attrtype=None,
         **kwargs
->>>>>>> 8f3ed8c9
     ):
         """
         Return objects having attributes with the given key, category,
