--- conflicted
+++ resolved
@@ -1,12 +1,12 @@
-# Code Structure and Utilities 
-
-In this lesson, we will set up the file structure for _EvAdventure_. We will make some 
+# Code Structure and Utilities
+
+In this lesson, we will set up the file structure for _EvAdventure_. We will make some
 utilities that will be useful later. We will also learn how to write _tests_.
 
 ## Folder Structure
 
 ```{sidebar} This layout is for the tutorial!
-We make the `evadventure` folder stand-alone for the sake of the tutorial only. Leaving the code isolated in this way makes it clear what we have changed &mdash; and for you to grab what you want later. It also makes it easier to refer to the matching code in `evennia/contrib/tutorials/evadventure`. 
+We make the `evadventure` folder stand-alone for the sake of the tutorial only. Leaving the code isolated in this way makes it clear what we have changed &mdash; and for you to grab what you want later. It also makes it easier to refer to the matching code in `evennia/contrib/tutorials/evadventure`.
 
 For your own game, you are instead encouraged to modify your game dir in-place (i.e, directly add to `commands/commands.py` and  modify the `typeclasses/` modules directly). Except for the `server/` folder, you are, in fact, free to structure your game dir code pretty much as you like.
 ```
@@ -28,59 +28,59 @@
 
 ```
 
-Importing anything from inside this folder from anywhere else under `mygame` will be done by 
-
-```python 
+Importing anything from inside this folder from anywhere else under `mygame` will be done by
+
+```python
 # from anywhere in mygame/
-from evadventure.yourmodulename import whatever 
-```
-
-This is the 'absolute path` type of import. 
+from evadventure.yourmodulename import whatever
+```
+
+This is the 'absolute path` type of import.
 
 Between two modules both in `evadventure/`, you can use a 'relative' import with `.`:
 
-```python 
+```python
 # from a module inside mygame/evadventure
 from .yourmodulename import whatever
 ```
 
 From e.g. inside `mygame/evadventure/tests/` you can import from one level above using `..`:
 
-```python 
-# from mygame/evadventure/tests/ 
+```python
+# from mygame/evadventure/tests/
 from ..yourmodulename import whatever
 ```
 
 
-## Enums 
+## Enums
 
 ```{sidebar}
-A full example of the enum module is found in 
+A full example of the enum module is found in
 [evennia/contrib/tutorials/evadventure/enums.py](../../../api/evennia.contrib.tutorials.evadventure.enums.md).
 ```
 Create a new file `mygame/evadventure/enums.py`.
 
-An [enum](https://docs.python.org/3/library/enum.html) (enumeration) is a way to establish constants in Python. For example: 
-
-```python 
+An [enum](https://docs.python.org/3/library/enum.html) (enumeration) is a way to establish constants in Python. For example:
+
+```python
 # in a file mygame/evadventure/enums.py
 
 from enum import Enum
 
-class Ability(Enum): 
+class Ability(Enum):
 
     STR = "strength"
 
 ```
 
-You can then access an enum like this: 
-
-``` 
+You can then access an enum like this:
+
+```
 # from another module in mygame/evadventure
 
-from .enums import Ability 
-
-Ability.STR   # the enum itself 
+from .enums import Ability
+
+Ability.STR   # the enum itself
 Ability.STR.value  # this is the string "strength"
 
 ```
@@ -93,14 +93,14 @@
 
 Note that the `Ability.STR` enum does not have the actual _value_ of, for instance, your Strength. `Ability.STR` is just a fixed label for the Strength ability.
 
-Below is the `enum.py` module needed for _Knave_. It covers the basic aspects of the rule system we need to track. (Check out the _Knave_ rules.) Should you later use another rule system, you'll likely expand on your enums gradually as you figure out what you'll need. 
-
-```python 
+Below is the `enum.py` module needed for _Knave_. It covers the basic aspects of the rule system we need to track. (Check out the _Knave_ rules.) Should you later use another rule system, you'll likely expand on your enums gradually as you figure out what you'll need.
+
+```python
 # mygame/evadventure/enums.py
 
 class Ability(Enum):
     """
-    The six base ability-bonuses and other 
+    The six base ability-bonuses and other
     abilities
 
     """
@@ -111,29 +111,29 @@
     INT = "intelligence"
     WIS = "wisdom"
     CHA = "charisma"
-     
+
     ARMOR = "armor"
-    
+
     CRITICAL_FAILURE = "critical_failure"
     CRITICAL_SUCCESS = "critical_success"
-    
+
     ALLEGIANCE_HOSTILE = "hostile"
     ALLEGIANCE_NEUTRAL = "neutral"
     ALLEGIANCE_FRIENDLY = "friendly"
 
 
 ABILITY_REVERSE_MAP =  {
-    "str": Ability.STR, 
+    "str": Ability.STR,
     "dex": Ability.DEX,
     "con": Ability.CON,
     "int": Ability.INT,
     "wis": Ability.WIS,
-    "cha": Ability.CHA 
+    "cha": Ability.CHA
 }
 
 ```
 
-Above, the `Ability` class holds some basic properties of a character sheet. 
+Above, the `Ability` class holds some basic properties of a character sheet.
 
 The `ABILITY_REVERSE_MAP` is a convenient map to go the other way &mdas; if in some command we were to enter the string 'cha', we could use this mapping to directly convert your input to the correct `Ability`. For example:
 
@@ -145,7 +145,7 @@
 > Create a new module `mygame/evadventure/utils.py`
 
 ```{sidebar}
-An example of the utility module is found in 
+An example of the utility module is found in
 [evennia/contrib/tutorials/evadventure/utils.py](../../../api/evennia.contrib.tutorials.evadventure.utils.md)
 ```
 
@@ -154,12 +154,12 @@
 Below is an example of the string we want to see:
 
 ```
-Chipped Sword 
+Chipped Sword
 Value: ~10 coins [wielded in Weapon hand]
- 
-A simple sword used by mercenaries all over 
+
+A simple sword used by mercenaries all over
 the world.
- 
+
 Slots: 1, Used from: weapon hand
 Quality: 3, Uses: None
 Attacks using strength against armor.
@@ -184,23 +184,23 @@
 """.strip()
 
 
-def get_obj_stats(obj, owner=None): 
-    """ 
+def get_obj_stats(obj, owner=None):
+    """
     Get a string of stats about the object.
-    
+
     Args:
         obj (Object): The object to get stats for.
-        owner (Object): The one currently owning/carrying `obj`, if any. Can be 
+        owner (Object): The one currently owning/carrying `obj`, if any. Can be
             used to show e.g. where they are wielding it.
     Returns:
         str: A nice info string to display about the object.
-     
+
     """
     return _OBJ_STATS.format(
-        key=obj.key, 
-        value=10, 
-        carried="[Not carried]", 
-        desc=obj.db.desc, 
+        key=obj.key,
+        value=10,
+        carried="[Not carried]",
+        desc=obj.db.desc,
         size=1,
         quality=3,
         uses="infinite",
@@ -216,17 +216,17 @@
 
 So far, here in our tutorial, we have not yet established how to get any of the other properties like `size` or `attack_type`. For our current purposes, we will just set them to dummy values and we'll need to revisit them later when we have more code in place!
 
-## Testing 
-
-Evennia comes with extensive functionality to help you test your code. A _unit test_ allows you to set up automated testing of code. Once you've written your test, you can then run it over and over again to ensure later changes to your code didn't break things by introducing errors. 
+## Testing
+
+Evennia comes with extensive functionality to help you test your code. A _unit test_ allows you to set up automated testing of code. Once you've written your test, you can then run it over and over again to ensure later changes to your code didn't break things by introducing errors.
 
 > create a new module `mygame/evadventure/tests/test_utils.py`
 
-How would you know if you made a typo in the code above? You can _manually_ test it by reloading your Evennia server and issuing the following in-game python command: 
+How would you know if you made a typo in the code above? You can _manually_ test it by reloading your Evennia server and issuing the following in-game python command:
 
     py from evadventure.utils import get_obj_stats;print(get_obj_stats(self))
 
-Doing so should spit back a nice bit of string ouput about yourself! If that works, great! But, you'll need to remember re-running that test manually when you later change the code. 
+Doing so should spit back a nice bit of string ouput about yourself! If that works, great! But, you'll need to remember re-running that test manually when you later change the code.
 
 ```{sidebar}
 In [evennia/contrib/tutorials/evadventure/tests/test_utils.py](evennia.contrib.tutorials.evadventure.tests.test_utils)
@@ -237,27 +237,27 @@
 
 Here's a module for  testing `get_obj_stats`.
 
-```python 
+```python
 # mygame/evadventure/tests/test_utils.py
 
-from evennia.utils import create 
-from evennia.utils.test_resources import EvenniaTest 
+from evennia.utils import create
+from evennia.utils.test_resources import EvenniaTest
 
 from ..import utils
 
 class TestUtils(EvenniaTest):
     def test_get_obj_stats(self):
-        # make a simple object to test with 
+        # make a simple object to test with
         obj = create.create_object(
-            key="testobj", 
+            key="testobj",
             attributes=(("desc", "A test object"),)
-        ) 
-        # run it through the function 
+        )
+        # run it through the function
         result = utils.get_obj_stats(obj)
         # check that the result is what we expected
         self.assertEqual(
-            result, 
-            """ 
+            result,
+            """
 |ctestobj|n
 Value: ~|y10|n coins[not carried]
 
@@ -272,11 +272,7 @@
 
 ```
 
-<<<<<<< HEAD
-What happens here is that we create a new test-class `TestUtils` that inherits from `EvenniaTest`.  This inheritance is what makes this a testing class.
-=======
 What happens in the above code is that we create a new test-class named `TestUtils` that inherits from `EvenniaTest`. It is this inheritance that makes this a testing class.
->>>>>>> 7fab9106
 
 
 ```{important}
@@ -285,11 +281,11 @@
 Writing tests for your code is optional, but highly recommended. Initially, unit testing may feel a little cumbersome or time-consuming... but you'll thank yourself later.
 ```
 
-We can have any number of methods called on this class. To have Evennia automatically recognize a method as one containing code to test, its name _must_ start with the `test_` prefix. We have one here as `test_get_obj_stats`. 
-
-In our `test_get_obj_stats` method, we create a dummy `obj` and assign it a `key` "testobj". Note that we add the`desc` [Attribute](../../../Components/Attributes.md) directly in the `create_object` call by specifying the attribute as a tuple `(name, value)`!   
-
-Then, we can get the result of passing this dummy-object through the `get_obj_stats` function that we imported earlier.  
+We can have any number of methods called on this class. To have Evennia automatically recognize a method as one containing code to test, its name _must_ start with the `test_` prefix. We have one here as `test_get_obj_stats`.
+
+In our `test_get_obj_stats` method, we create a dummy `obj` and assign it a `key` "testobj". Note that we add the`desc` [Attribute](../../../Components/Attributes.md) directly in the `create_object` call by specifying the attribute as a tuple `(name, value)`!
+
+Then, we can get the result of passing this dummy-object through the `get_obj_stats` function that we imported earlier.
 
 The `assertEqual` method is available on all testing classes and checks that the `result` is equal to the string we specify. If they are the same, the test _passes_. Otherwise, it _fails_ and we need to investigate what went wrong.
 
@@ -299,18 +295,18 @@
 
     evennia test --settings settings.py evadventure.tests
 
-The above command will run all `evadventure` tests found in the `mygame/evadventure/tests` folder. To run only our utility tests we might instead specify the test individually: 
+The above command will run all `evadventure` tests found in the `mygame/evadventure/tests` folder. To run only our utility tests we might instead specify the test individually:
 
     evennia test --settings settings.py evadventure.tests.test_utils
 
 If all goes well, the above utility test should produce output ending with `OK` to indicate our code has passed the test.
 
-However, if our return string doesn't quite match what we expected, the test will fail. We will then need to begin examining and troubleshooting our failing code. 
+However, if our return string doesn't quite match what we expected, the test will fail. We will then need to begin examining and troubleshooting our failing code.
 
 > Hint: The above example unit test code contains a deliberate error in capitalization. See if you can examine the output to interpret the deliberate error, and then fix it!
 
-## Summary 
-
-It's very important to understand how you import code among modules in Python. If importing from Python modules is still confusing to you, it's worth it to read more on the topic. 
+## Summary
+
+It's very important to understand how you import code among modules in Python. If importing from Python modules is still confusing to you, it's worth it to read more on the topic.
 
 That said, many newcomers are confused with how to tackle these concepts. In this lesson, by creating the folder structure, two small modules and even making our first unit test, you are off to a great start!