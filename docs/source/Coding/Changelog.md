--- conflicted
+++ resolved
@@ -172,20 +172,12 @@
   now return `None` instead of `.db.desc` if no sdesc is set; fallback in hook (inspectorCaracal)
 - Reworked text2html parser to avoid problems with stateful color tags (inspectorCaracal)
 - Simplified `EvMenu.options_formatter` hook to use `EvColumn` and f-strings (inspectorcaracal)
-<<<<<<< HEAD
 - Allow `# CODE`, `# HEADER` etc as well as `#CODE`/`#HEADER` in batchcode
   files - this works better with black linting.
-=======
->>>>>>> e854432c
 - Added `move_type` str kwarg to `move_to()` calls, optionally identifying the type of
   move being done ('teleport', 'disembark', 'give' etc). (volund)
 - Made RPSystem contrib msg calls pass `pose` or `say` as msg-`type` for use in
   e.g. webclient pane filtering where desired. (volund)
-<<<<<<< HEAD
-- Added `Account.uses_screenreader(session=None)` as a quick shortcut for
-  finding if a user uses a screenreader (and adjust display accordingly).
-=======
->>>>>>> e854432c
 - Fixed bug in `cmdset.remove()` where a command could not be deleted by `key`,
   even though doc suggested one could (ChrisLR)
 - New contrib `name_generator` for building random real-world based or fantasy-names
